import requests
import logging
import re

from astrapy import __version__
from astrapy.defaults import DEFAULT_TIMEOUT

logger = logging.getLogger(__name__)
# logger.setLevel(logging.DEBUG) # Apply if wishing to debug requests


class http_methods:
    GET = "GET"
    POST = "POST"
    PUT = "PUT"
    PATCH = "PATCH"
    DELETE = "DELETE"


package_name = __name__.split(".")[0]


def log_request_response(r, json_data):
    logger.debug(f"Request URL: {r.url}")
    logger.debug(f"Request method: {r.request.method}")
    logger.debug(f"Request headers: {r.request.headers}")

    if json_data:
        logger.debug(f"Request payload: {json_data}")

    logger.debug(f"Response status code: {r.status_code}")
    logger.debug(f"Response headers: {r.headers}")
    logger.debug(f"Response content: {r.text}")


def make_request(
    base_url,
    auth_header,
    token,
    method=http_methods.POST,
    path=None,
    json_data=None,
    url_params=None,
):
<<<<<<< HEAD
    try:
        r = requests.request(
            method=method,
            url=f"{base_url}{path}",
            params=url_params,
            json=json_data,
            timeout=DEFAULT_TIMEOUT,
            headers={auth_header: token, "User-Agent": f"{package_name}/{__version__}"},
        )

        if logger.isEnabledFor(logging.DEBUG):
            log_request_response(r, json_data)

        return r
    except Exception as e:
        logger.warning(e)

        return {"error": "An unknown error occurred", "details": str(e)}
=======
    r = requests.request(
        method=method,
        url=f"{base_url}{path}",
        params=url_params,
        json=json_data,
        timeout=DEFAULT_TIMEOUT,
        headers={auth_header: token, "User-Agent": f"{package_name}/{__version__}"},
    )

    return r
>>>>>>> 5cfe8106


def make_payload(top_level, **kwargs):
    params = {}
    for key, value in kwargs.items():
        params[key] = value

    json_query = {top_level: {}}

    # Adding keys only if they're provided
    for key, value in params.items():
        if value is not None:
            json_query[top_level][key] = value

    return json_query


def parse_endpoint_url(url):
    # Regular expression pattern to match the given URL format
    pattern = r"https://(?P<db_id>[a-fA-F0-9\-]{36})-(?P<db_region>[a-zA-Z0-9\-]+)\.(?P<db_hostname>[a-zA-Z0-9\-\.]+\.com)"

    match = re.match(pattern, url)
    if match:
        return (
            match.group("db_id"),
            match.group("db_region"),
            match.group("db_hostname"),
        )
    else:
        raise ValueError("Invalid URL format")<|MERGE_RESOLUTION|>--- conflicted
+++ resolved
@@ -42,26 +42,6 @@
     json_data=None,
     url_params=None,
 ):
-<<<<<<< HEAD
-    try:
-        r = requests.request(
-            method=method,
-            url=f"{base_url}{path}",
-            params=url_params,
-            json=json_data,
-            timeout=DEFAULT_TIMEOUT,
-            headers={auth_header: token, "User-Agent": f"{package_name}/{__version__}"},
-        )
-
-        if logger.isEnabledFor(logging.DEBUG):
-            log_request_response(r, json_data)
-
-        return r
-    except Exception as e:
-        logger.warning(e)
-
-        return {"error": "An unknown error occurred", "details": str(e)}
-=======
     r = requests.request(
         method=method,
         url=f"{base_url}{path}",
@@ -71,8 +51,10 @@
         headers={auth_header: token, "User-Agent": f"{package_name}/{__version__}"},
     )
 
+    if logger.isEnabledFor(logging.DEBUG):
+        log_request_response(r, json_data)
+
     return r
->>>>>>> 5cfe8106
 
 
 def make_payload(top_level, **kwargs):

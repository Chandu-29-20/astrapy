--- conflicted
+++ resolved
@@ -35,26 +35,17 @@
 from astrapy.admin import parse_api_endpoint, fetch_database_info
 
 if TYPE_CHECKING:
-    from astrapy.collection import AsyncCollection, Collection, EmbeddingService
+    from astrapy.collection import AsyncCollection, Collection
     from astrapy.admin import AstraDBDatabaseAdmin
 
 
 def _validate_create_collection_options(
-<<<<<<< HEAD
-    dimension: Optional[int] = None,
-    metric: Optional[str] = None,
-    service: Optional[EmbeddingService] = None,
-    indexing: Optional[Dict[str, Any]] = None,
-    default_id_type: Optional[str] = None,
-    additional_options: Optional[Dict[str, Any]] = None,
-=======
     dimension: Optional[int],
     metric: Optional[str],
     service: Optional[Union[CollectionVectorServiceOptions, Dict[str, Any]]],
     indexing: Optional[Dict[str, Any]],
     default_id_type: Optional[str],
     additional_options: Optional[Dict[str, Any]],
->>>>>>> fe818fc5
 ) -> None:
     if additional_options:
         if "vector" in additional_options:
@@ -89,56 +80,6 @@
         )
 
 
-<<<<<<< HEAD
-def _recast_api_collection_dict(api_coll_dict: Dict[str, Any]) -> Dict[str, Any]:
-    from astrapy.collection import EmbeddingService
-
-    _name = api_coll_dict["name"]
-    _options = api_coll_dict.get("options") or {}
-    _v_options0 = _options.get("vector") or {}
-    _indexing = _options.get("indexing") or {}
-    _v_dimension = _v_options0.get("dimension")
-    _v_metric = _v_options0.get("metric")
-    _v_service_dict = _v_options0.get("service")
-    _default_id = _options.get("defaultId")
-    # defaultId may potentially in the future have other subfields than 'type':
-    if _default_id:
-        _default_id_type = _default_id.get("type")
-        _rest_default_id = {k: v for k, v in _default_id.items() if k != "type"}
-    else:
-        _default_id_type = None
-        _rest_default_id = None
-    _v_service: Optional[EmbeddingService]
-    if _v_service_dict is not None:
-        _v_service = EmbeddingService(
-            provider=_v_service_dict.get("provider", ""),
-            model_name=_v_service_dict.get("modelName", ""),
-        )
-    else:
-        _v_service = None
-    _additional_options = {
-        **{
-            k: v
-            for k, v in _options.items()
-            if k not in {"vector", "indexing", "defaultId"}
-        },
-        **({"defaultId": _rest_default_id} if _rest_default_id else {}),
-    }
-    recast_dict0 = {
-        "name": _name,
-        "dimension": _v_dimension,
-        "metric": _v_metric,
-        "service": _v_service,
-        "indexing": _indexing,
-        "default_id_type": _default_id_type,
-        "additional_options": _additional_options,
-    }
-    recast_dict = {k: v for k, v in recast_dict0.items() if v}
-    return recast_dict
-
-
-=======
->>>>>>> fe818fc5
 class Database:
     """
     A Data API database. This is the entry-point object for doing database-level
@@ -473,11 +414,7 @@
         namespace: Optional[str] = None,
         dimension: Optional[int] = None,
         metric: Optional[str] = None,
-<<<<<<< HEAD
-        service: Optional[EmbeddingService] = None,
-=======
         service: Optional[Union[CollectionVectorServiceOptions, Dict[str, Any]]] = None,
->>>>>>> fe818fc5
         indexing: Optional[Dict[str, Any]] = None,
         default_id_type: Optional[str] = None,
         additional_options: Optional[Dict[str, Any]] = None,
@@ -501,14 +438,9 @@
             metric: the similarity metric used for vector searches.
                 Allowed values are `VectorMetric.DOT_PRODUCT`, `VectorMetric.EUCLIDEAN`
                 or `VectorMetric.COSINE` (default).
-<<<<<<< HEAD
-            service: an EmbeddingService object describing a service for
-                embedding computation.
-=======
             service: a dictionary describing a service for
                 embedding computation, e.g. `{"provider": "ab", "modelName": "xy"}`.
                 Alternatively, a CollectionVectorServiceOptions object to the same effect.
->>>>>>> fe818fc5
             indexing: optional specification of the indexing options for
                 the collection, in the form of a dictionary such as
                     {"deny": [...]}
@@ -582,18 +514,9 @@
                 collection_name=name,
             )
 
-<<<<<<< HEAD
-        service_dict: Optional[Dict[str, str]]
-        if service is not None:
-            service_dict = {
-                "provider": service.provider,
-                "modelName": service.model_name,
-            }
-=======
         service_dict: Optional[Dict[str, Any]]
         if service is not None:
             service_dict = service if isinstance(service, dict) else service.as_dict()
->>>>>>> fe818fc5
         else:
             service_dict = None
 
@@ -1196,11 +1119,7 @@
         namespace: Optional[str] = None,
         dimension: Optional[int] = None,
         metric: Optional[str] = None,
-<<<<<<< HEAD
-        service: Optional[EmbeddingService] = None,
-=======
         service: Optional[Union[CollectionVectorServiceOptions, Dict[str, Any]]] = None,
->>>>>>> fe818fc5
         indexing: Optional[Dict[str, Any]] = None,
         default_id_type: Optional[str] = None,
         additional_options: Optional[Dict[str, Any]] = None,
@@ -1224,14 +1143,9 @@
             metric: the similarity metric used for vector searches.
                 Allowed values are `VectorMetric.DOT_PRODUCT`, `VectorMetric.EUCLIDEAN`
                 or `VectorMetric.COSINE` (default).
-<<<<<<< HEAD
-            service: an EmbeddingService object describing a service for
-                embedding computation.
-=======
             service: a dictionary describing a service for
                 embedding computation, e.g. `{"provider": "ab", "modelName": "xy"}`.
                 Alternatively, a CollectionVectorServiceOptions object to the same effect.
->>>>>>> fe818fc5
             indexing: optional specification of the indexing options for
                 the collection, in the form of a dictionary such as
                     {"deny": [...]}
@@ -1309,18 +1223,9 @@
                 collection_name=name,
             )
 
-<<<<<<< HEAD
-        service_dict: Optional[Dict[str, str]]
-        if service is not None:
-            service_dict = {
-                "provider": service.provider,
-                "modelName": service.model_name,
-            }
-=======
         service_dict: Optional[Dict[str, Any]]
         if service is not None:
             service_dict = service if isinstance(service, dict) else service.as_dict()
->>>>>>> fe818fc5
         else:
             service_dict = None
 

# Copyright DataStax, Inc.
#
# Licensed under the Apache License, Version 2.0 (the "License");
# you may not use this file except in compliance with the License.
# You may obtain a copy of the License at
#
# http://www.apache.org/licenses/LICENSE-2.0
#
# Unless required by applicable law or agreed to in writing, software
# distributed under the License is distributed on an "AS IS" BASIS,
# WITHOUT WARRANTIES OR CONDITIONS OF ANY KIND, either express or implied.
# See the License for the specific language governing permissions and
# limitations under the License.

from __future__ import annotations

from types import TracebackType
from typing import Any, Dict, List, Optional, Type, Union, TYPE_CHECKING

from astrapy.core.db import AstraDB, AsyncAstraDB
from astrapy.exceptions import (
    CollectionAlreadyExistsException,
    DataAPIFaultyResponseException,
    DevOpsAPIException,
    recast_method_sync,
    recast_method_async,
    base_timeout_info,
)
from astrapy.cursors import AsyncCommandCursor, CommandCursor
from astrapy.info import DatabaseInfo
from astrapy.admin import parse_api_endpoint, fetch_database_info

if TYPE_CHECKING:
    from astrapy.collection import AsyncCollection, Collection, EmbeddingService
    from astrapy.admin import AstraDBDatabaseAdmin


def _validate_create_collection_options(
    dimension: Optional[int] = None,
    metric: Optional[str] = None,
    service: Optional[EmbeddingService] = None,
    indexing: Optional[Dict[str, Any]] = None,
    default_id_type: Optional[str] = None,
    additional_options: Optional[Dict[str, Any]] = None,
) -> None:
    if additional_options:
        if "vector" in additional_options:
            raise ValueError(
                "`additional_options` dict parameter to create_collection "
                "cannot have a `vector` key. Please use the specific "
                "method parameter."
            )
        if "indexing" in additional_options:
            raise ValueError(
                "`additional_options` dict parameter to create_collection "
                "cannot have a `indexing` key. Please use the specific "
                "method parameter."
            )
        if "defaultId" in additional_options and default_id_type is not None:
            # this leaves the workaround to pass more info in the defaultId
            # should that become part of the specs:
            raise ValueError(
                "`additional_options` dict parameter to create_collection "
                "cannot have a `defaultId` key when passing the "
                "`default_id_type` parameter as well."
            )
    is_vector: bool
    if service is not None or dimension is not None:
        is_vector = True
    else:
        is_vector = False
    if not is_vector and metric is not None:
        raise ValueError(
            "Cannot specify `metric` for non-vector collections in the "
            "create_collection method."
        )


def _recast_api_collection_dict(api_coll_dict: Dict[str, Any]) -> Dict[str, Any]:
    from astrapy.collection import EmbeddingService

    _name = api_coll_dict["name"]
    _options = api_coll_dict.get("options") or {}
    _v_options0 = _options.get("vector") or {}
    _indexing = _options.get("indexing") or {}
    _v_dimension = _v_options0.get("dimension")
    _v_metric = _v_options0.get("metric")
    _v_service_dict = _v_options0.get("service")
    _default_id = _options.get("defaultId")
    # defaultId may potentially in the future have other subfields than 'type':
    if _default_id:
        _default_id_type = _default_id.get("type")
        _rest_default_id = {k: v for k, v in _default_id.items() if k != "type"}
    else:
        _default_id_type = None
        _rest_default_id = None
    _v_service: Optional[EmbeddingService]
    if _v_service_dict is not None:
        _v_service = EmbeddingService(
            provider=_v_service_dict.get("provider", ""),
            model_name=_v_service_dict.get("modelName", ""),
        )
    else:
        _v_service = None
    _additional_options = {
        **{
            k: v
            for k, v in _options.items()
            if k not in {"vector", "indexing", "defaultId"}
        },
        **({"defaultId": _rest_default_id} if _rest_default_id else {}),
    }
    recast_dict0 = {
        "name": _name,
        "dimension": _v_dimension,
        "metric": _v_metric,
        "service": _v_service,
        "indexing": _indexing,
        "default_id_type": _default_id_type,
        "additional_options": _additional_options,
    }
    recast_dict = {k: v for k, v in recast_dict0.items() if v}
    return recast_dict


class Database:
    """
    A Data API database. This is the entry-point object for doing database-level
    DML, such as creating/deleting collections, and for obtaining Collection
    objects themselves. This class has a synchronous interface.

    A Database comes with an "API Endpoint", which implies a Database object
    instance reaches a specific region (relevant point in case of multi-region
    databases).

    Args:
        api_endpoint: the full "API Endpoint" string used to reach the Data API.
            Example: "https://<database_id>-<region>.apps.astra.datastax.com"
        token: an Access Token to the database. Example: "AstraCS:xyz..."
        namespace: this is the namespace all method calls will target, unless
            one is explicitly specified in the call. If no namespace is supplied
            when creating a Database, the name "default_namespace" is set.
        caller_name: name of the application, or framework, on behalf of which
            the Data API calls are performed. This ends up in the request user-agent.
        caller_version: version of the caller.
        api_path: path to append to the API Endpoint. In typical usage, this
            should be left to its default of "/api/json".
        api_version: version specifier to append to the API path. In typical
            usage, this should be left to its default of "v1".

    Example:
        >>> from astrapy import DataAPIClient
        >>> my_client = astrapy.DataAPIClient("AstraCS:...")
        >>> my_db = my_client.get_database_by_api_endpoint(
        ...    "https://01234567-....apps.astra.datastax.com"
        ... )

    Note:
        creating an instance of Database does not trigger actual creation
        of the database itself, which should exist beforehand. To create databases,
        see the AstraDBAdmin class.
    """

    def __init__(
        self,
        api_endpoint: str,
        token: str,
        *,
        namespace: Optional[str] = None,
        caller_name: Optional[str] = None,
        caller_version: Optional[str] = None,
        api_path: Optional[str] = None,
        api_version: Optional[str] = None,
    ) -> None:
        self._astra_db = AstraDB(
            token=token,
            api_endpoint=api_endpoint,
            api_path=api_path,
            api_version=api_version,
            namespace=namespace,
            caller_name=caller_name,
            caller_version=caller_version,
        )
        self._name: Optional[str] = None

    def __getattr__(self, collection_name: str) -> Collection:
        return self.get_collection(name=collection_name)

    def __getitem__(self, collection_name: str) -> Collection:
        return self.get_collection(name=collection_name)

    def __repr__(self) -> str:
        return f'{self.__class__.__name__}[_astra_db={self._astra_db}"]'

    def __eq__(self, other: Any) -> bool:
        if isinstance(other, Database):
            return self._astra_db == other._astra_db
        else:
            return False

    def _copy(
        self,
        *,
        api_endpoint: Optional[str] = None,
        token: Optional[str] = None,
        namespace: Optional[str] = None,
        caller_name: Optional[str] = None,
        caller_version: Optional[str] = None,
        api_path: Optional[str] = None,
        api_version: Optional[str] = None,
    ) -> Database:
        return Database(
            api_endpoint=api_endpoint or self._astra_db.api_endpoint,
            token=token or self._astra_db.token,
            namespace=namespace or self._astra_db.namespace,
            caller_name=caller_name or self._astra_db.caller_name,
            caller_version=caller_version or self._astra_db.caller_version,
            api_path=api_path or self._astra_db.api_path,
            api_version=api_version or self._astra_db.api_version,
        )

    def with_options(
        self,
        *,
        namespace: Optional[str] = None,
        caller_name: Optional[str] = None,
        caller_version: Optional[str] = None,
    ) -> Database:
        """
        Create a clone of this database with some changed attributes.

        Args:
            namespace: this is the namespace all method calls will target, unless
                one is explicitly specified in the call. If no namespace is supplied
                when creating a Database, the name "default_namespace" is set.
            caller_name: name of the application, or framework, on behalf of which
                the Data API calls are performed. This ends up in the request user-agent.
            caller_version: version of the caller.

        Returns:
            a new `Database` instance.

        Example:
            >>> my_db_2 = my_db.with_options(
            ...     namespace="the_other_namespace",
            ...     caller_name="the_caller",
            ...     caller_version="0.1.0",
            ... )
        """

        return self._copy(
            namespace=namespace,
            caller_name=caller_name,
            caller_version=caller_version,
        )

    def to_async(
        self,
        *,
        api_endpoint: Optional[str] = None,
        token: Optional[str] = None,
        namespace: Optional[str] = None,
        caller_name: Optional[str] = None,
        caller_version: Optional[str] = None,
        api_path: Optional[str] = None,
        api_version: Optional[str] = None,
    ) -> AsyncDatabase:
        """
        Create an AsyncDatabase from this one. Save for the arguments
        explicitly provided as overrides, everything else is kept identical
        to this database in the copy.

        Args:
            api_endpoint: the full "API Endpoint" string used to reach the Data API.
                Example: "https://<database_id>-<region>.apps.astra.datastax.com"
            token: an Access Token to the database. Example: "AstraCS:xyz..."
            namespace: this is the namespace all method calls will target, unless
                one is explicitly specified in the call. If no namespace is supplied
                when creating a Database, the name "default_namespace" is set.
            caller_name: name of the application, or framework, on behalf of which
                the Data API calls are performed. This ends up in the request user-agent.
            caller_version: version of the caller.
            api_path: path to append to the API Endpoint. In typical usage, this
                should be left to its default of "/api/json".
            api_version: version specifier to append to the API path. In typical
                usage, this should be left to its default of "v1".

        Returns:
            the new copy, an `AsyncDatabase` instance.

        Example:
            >>> my_async_db = my_db.to_async()
            >>> asyncio.run(my_async_db.list_collection_names())
        """

        return AsyncDatabase(
            api_endpoint=api_endpoint or self._astra_db.api_endpoint,
            token=token or self._astra_db.token,
            namespace=namespace or self._astra_db.namespace,
            caller_name=caller_name or self._astra_db.caller_name,
            caller_version=caller_version or self._astra_db.caller_version,
            api_path=api_path or self._astra_db.api_path,
            api_version=api_version or self._astra_db.api_version,
        )

    def set_caller(
        self,
        caller_name: Optional[str] = None,
        caller_version: Optional[str] = None,
    ) -> None:
        """
        Set a new identity for the application/framework on behalf of which
        the Data API calls are performed (the "caller").

        Args:
            caller_name: name of the application, or framework, on behalf of which
                the Data API calls are performed. This ends up in the request user-agent.
            caller_version: version of the caller.

        Example:
            >>> my_db.set_caller(caller_name="the_caller", caller_version="0.1.0")
        """
        self._astra_db.set_caller(
            caller_name=caller_name,
            caller_version=caller_version,
        )

    def info(self) -> DatabaseInfo:
        """
        Additional information on the database as a DatabaseInfo instance.

        Some of the returned properties are dynamic throughout the lifetime
        of the database (such as raw_info["keyspaces"]). For this reason,
        each invocation of this method triggers a new request to the DevOps API.

        Example:
            >>> my_db.info().region
            'eu-west-1'

            >>> my_db.info().raw_info['datacenters'][0]['dateCreated']
            '2023-01-30T12:34:56Z'

        Note:
            see the DatabaseInfo documentation for a caveat about the difference
            between the `region` and the `raw_info["region"]` attributes.
        """

        database_info = fetch_database_info(
            self._astra_db.api_endpoint,
            token=self._astra_db.token,
            namespace=self.namespace,
        )
        if database_info is not None:
            return database_info
        else:
            raise DevOpsAPIException(
                "Database is not in a supported environment for this operation."
            )

    @property
    def id(self) -> str:
        """
        The ID of this database.

        Example:
            >>> my_db.id
            '01234567-89ab-cdef-0123-456789abcdef'
        """

        parsed_api_endpoint = parse_api_endpoint(self._astra_db.api_endpoint)
        if parsed_api_endpoint is not None:
            return parsed_api_endpoint.database_id
        else:
            raise DevOpsAPIException(
                "Database is not in a supported environment for this operation."
            )

    def name(self) -> str:
        """
        The name of this database. Note that this bears no unicity guarantees.

        Calling this method the first time involves a request
        to the DevOps API (the resulting database name is then cached).
        See the `info()` method for more details.

        Example:
            >>> my_db.name()
            'the_application_database'
        """

        if self._name is None:
            self._name = self.info().name
        return self._name

    @property
    def namespace(self) -> str:
        """
        The namespace this database uses as target for all commands when
        no method-call-specific namespace is specified.

        Example:
            >>> my_db.namespace
            'the_keyspace'
        """

        return self._astra_db.namespace

    def get_collection(
        self, name: str, *, namespace: Optional[str] = None
    ) -> Collection:
        """
        Spawn a `Collection` object instance representing a collection
        on this database.

        Creating a `Collection` instance does not have any effect on the
        actual state of the database: in other words, for the created
        `Collection` instance to be used meaningfully, the collection
        must exist already (for instance, it should have been created
        previously by calling the `create_collection` method).

        Args:
            name: the name of the collection.
            namespace: the namespace containing the collection. If no namespace
                is specified, the general setting for this database is used.

        Returns:
            a `Collection` instance, representing the desired collection
                (but without any form of validation).

        Example:
            >>> my_col = my_db.get_collection("my_collection")
            >>> my_col.count_documents({}, upper_bound=100)
            41

        Note:
            The attribute and indexing syntax forms achieve the same effect
            as this method. In other words, the following are equivalent:
                my_db.get_collection("coll_name")
                my_db.coll_name
                my_db["coll_name"]
        """

        # lazy importing here against circular-import error
        from astrapy.collection import Collection

        _namespace = namespace or self._astra_db.namespace
        return Collection(self, name, namespace=_namespace)

    @recast_method_sync
    def create_collection(
        self,
        name: str,
        *,
        namespace: Optional[str] = None,
        dimension: Optional[int] = None,
        metric: Optional[str] = None,
        service: Optional[EmbeddingService] = None,
        indexing: Optional[Dict[str, Any]] = None,
        default_id_type: Optional[str] = None,
        additional_options: Optional[Dict[str, Any]] = None,
        check_exists: Optional[bool] = None,
        max_time_ms: Optional[int] = None,
    ) -> Collection:
        """
        Creates a collection on the database and return the Collection
        instance that represents it.

        This is a blocking operation: the method returns when the collection
        is ready to be used. As opposed to the `get_collection` instance,
        this method triggers causes the collection to be actually created on DB.

        Args:
            name: the name of the collection.
            namespace: the namespace where the collection is to be created.
                If not specified, the general setting for this database is used.
            dimension: for vector collections, the dimension of the vectors
<<<<<<< HEAD
                (i.e. the number of their components).
            metric: the metric used for similarity searches.
                Allowed values are "dot_product", "euclidean" and "cosine"
                (see the VectorMetric object).
            service: an EmbeddingService object describing a service for
                embedding computation.
=======
                (i.e. the number of their components). If not specified, a
                a non-vector collection is created.
            metric: the similarity metric used for vector searches.
                Allowed values are `VectorMetric.DOT_PRODUCT`, `VectorMetric.EUCLIDEAN`
                or `VectorMetric.COSINE` (default).
>>>>>>> 1cb38ac5
            indexing: optional specification of the indexing options for
                the collection, in the form of a dictionary such as
                    {"deny": [...]}
                or
                    {"allow": [...]}
            default_id_type: this sets what type of IDs the API server will
                generate when inserting documents that do not specify their
                `_id` field explicitly. Can be set to any of the values
                `DefaultIdType.UUID`, `DefaultIdType.OBJECTID`,
                `DefaultIdType.UUIDV6`, `DefaultIdType.UUIDV7`,
                `DefaultIdType.DEFAULT`.
            additional_options: any further set of key-value pairs that will
                be added to the "options" part of the payload when sending
                the Data API command to create a collection.
            check_exists: whether to run an existence check for the collection
                name before attempting to create the collection:
                If check_exists is True, an error is raised when creating
                an existing collection.
                If it is False, the creation is attempted. In this case, for
                preexisting collections, the command will succeed or fail
                depending on whether the options match or not.
            max_time_ms: a timeout, in milliseconds, for the underlying HTTP request.

        Returns:
            a (synchronous) `Collection` instance, representing the
            newly-created collection.

        Example:
            >>> new_col = my_db.create_collection("my_v_col", dimension=3)
            >>> new_col.insert_one({"name": "the_row", "$vector": [0.4, 0.5, 0.7]})
            InsertOneResult(raw_results=..., inserted_id='e22dd65e-...-...-...')

        Note:
            A collection is considered a vector collection if at least one of
            `dimension` or `service` are provided and not null. In that case,
            and only in that case, is `metric` an accepted parameter.
            Note, moreover, that if passing both these parameters, then
            the dimension must be compatible with the chosen service.
        """

        _validate_create_collection_options(
            dimension=dimension,
            metric=metric,
            service=service,
            indexing=indexing,
            default_id_type=default_id_type,
            additional_options=additional_options,
        )
        _options = {
            **(additional_options or {}),
            **({"indexing": indexing} if indexing else {}),
            **({"defaultId": {"type": default_id_type}} if default_id_type else {}),
        }

        if check_exists is None:
            _check_exists = True
        else:
            _check_exists = check_exists
        existing_names: List[str]
        if _check_exists:
            existing_names = self.list_collection_names(
                namespace=namespace, max_time_ms=max_time_ms
            )
        else:
            existing_names = []
        driver_db = self._astra_db.copy(namespace=namespace)
        if name in existing_names:
            raise CollectionAlreadyExistsException(
                text=f"CollectionInvalid: collection {name} already exists",
                namespace=driver_db.namespace,
                collection_name=name,
            )

        service_dict: Optional[Dict[str, str]]
        if service is not None:
            service_dict = {
                "provider": service.provider,
                "modelName": service.model_name,
            }
        else:
            service_dict = None

        driver_db.create_collection(
            name,
            options=_options,
            dimension=dimension,
            metric=metric,
            service_dict=service_dict,
            timeout_info=base_timeout_info(max_time_ms),
        )
        return self.get_collection(name, namespace=namespace)

    @recast_method_sync
    def drop_collection(
        self,
        name_or_collection: Union[str, Collection],
        *,
        max_time_ms: Optional[int] = None,
    ) -> Dict[str, Any]:
        """
        Drop a collection from the database, along with all documents therein.

        Args:
            name_or_collection: either the name of a collection or
                a `Collection` instance.
            max_time_ms: a timeout, in milliseconds, for the underlying HTTP request.

        Returns:
            a dictionary in the form {"ok": 1} if the command succeeds.

        Example:
            >>> my_db.list_collection_names()
            ['a_collection', 'my_v_col', 'another_col']
            >>> my_db.drop_collection("my_v_col")
            {'ok': 1}
            >>> my_db.list_collection_names()
            ['a_collection', 'another_col']

        Note:
            when providing a collection name, it is assumed that the collection
            is to be found in the namespace set at database instance level.
        """

        # lazy importing here against circular-import error
        from astrapy.collection import Collection

        if isinstance(name_or_collection, Collection):
            _namespace = name_or_collection.namespace
            _name: str = name_or_collection.name
            dc_response = self._astra_db.copy(namespace=_namespace).delete_collection(
                _name,
                timeout_info=base_timeout_info(max_time_ms),
            )
            return dc_response.get("status", {})  # type: ignore[no-any-return]
        else:
            dc_response = self._astra_db.delete_collection(
                name_or_collection,
                timeout_info=base_timeout_info(max_time_ms),
            )
            return dc_response.get("status", {})  # type: ignore[no-any-return]

    @recast_method_sync
    def list_collections(
        self,
        *,
        namespace: Optional[str] = None,
        max_time_ms: Optional[int] = None,
    ) -> CommandCursor[Dict[str, Any]]:
        """
        List all collections in a given namespace for this database.

        Args:
            namespace: the namespace to be inspected. If not specified,
                the general setting for this database is assumed.
            max_time_ms: a timeout, in milliseconds, for the underlying HTTP request.

        Returns:
            a `CommandCursor` to iterate over dictionaries, each
            expressing a collection as a set of key-value pairs
            matching the arguments of a `create_collection` call.

        Example:
            >>> ccur = my_db.list_collections()
            >>> ccur
            <astrapy.cursors.CommandCursor object at ...>
            >>> list(ccur)
            [{'name': 'my_v_col'}]
            >>> for coll_dict in my_db.list_collections():
            ...     print(coll_dict)
            ...
            {'name': 'my_v_col'}
        """

        if namespace:
            _client = self._astra_db.copy(namespace=namespace)
        else:
            _client = self._astra_db
        gc_response = _client.get_collections(
            options={"explain": True}, timeout_info=base_timeout_info(max_time_ms)
        )
        if "collections" not in gc_response.get("status", {}):
            raise DataAPIFaultyResponseException(
                text="Faulty response from get_collections API command.",
                raw_response=gc_response,
            )
        else:
            # we know this is a list of dicts which need a little adjusting
            return CommandCursor(
                address=self._astra_db.base_url,
                items=[
                    _recast_api_collection_dict(col_dict)
                    for col_dict in gc_response["status"]["collections"]
                ],
            )

    @recast_method_sync
    def list_collection_names(
        self,
        *,
        namespace: Optional[str] = None,
        max_time_ms: Optional[int] = None,
    ) -> List[str]:
        """
        List the names of all collections in a given namespace of this database.

        Args:
            namespace: the namespace to be inspected. If not specified,
                the general setting for this database is assumed.
            max_time_ms: a timeout, in milliseconds, for the underlying HTTP request.

        Returns:
            a list of the collection names as strings, in no particular order.

        Example:
            >>> my_db.list_collection_names()
            ['a_collection', 'another_col']
        """

        if namespace:
            _client = self._astra_db.copy(namespace=namespace)
        else:
            _client = self._astra_db
        gc_response = _client.get_collections(
            timeout_info=base_timeout_info(max_time_ms)
        )
        if "collections" not in gc_response.get("status", {}):
            raise DataAPIFaultyResponseException(
                text="Faulty response from get_collections API command.",
                raw_response=gc_response,
            )
        else:
            # we know this is a list of strings
            return gc_response["status"]["collections"]  # type: ignore[no-any-return]

    @recast_method_sync
    def command(
        self,
        body: Dict[str, Any],
        *,
        namespace: Optional[str] = None,
        collection_name: Optional[str] = None,
        max_time_ms: Optional[int] = None,
    ) -> Dict[str, Any]:
        """
        Send a POST request to the Data API for this database with
        an arbitrary, caller-provided payload.

        Args:
            body: a JSON-serializable dictionary, the payload of the request.
            namespace: the namespace to use. Requests always target a namespace:
                if not specified, the general setting for this database is assumed.
            collection_name: if provided, the collection name is appended at the end
                of the endpoint. In this way, this method allows collection-level
                arbitrary POST requests as well.
            max_time_ms: a timeout, in milliseconds, for the underlying HTTP request.

        Returns:
            a dictionary with the response of the HTTP request.

        Example:
            >>> my_db.command({"findCollections": {}})
            {'status': {'collections': ['my_coll']}}
            >>> my_db.command({"countDocuments": {}}, collection_name="my_coll")
            {'status': {'count': 123}}
        """

        if namespace:
            _client = self._astra_db.copy(namespace=namespace)
        else:
            _client = self._astra_db
        if collection_name:
            _collection = _client.collection(collection_name)
            return _collection.post_raw_request(
                body=body,
                timeout_info=base_timeout_info(max_time_ms),
            )
        else:
            return _client.post_raw_request(
                body=body,
                timeout_info=base_timeout_info(max_time_ms),
            )

    def get_database_admin(
        self,
        *,
        token: Optional[str] = None,
        dev_ops_url: Optional[str] = None,
        dev_ops_api_version: Optional[str] = None,
    ) -> AstraDBDatabaseAdmin:
        """
        Return an AstraDBDatabaseAdmin object corresponding to this database, for
        use in admin tasks such as managing namespaces.

        Args:
            token: an access token with enough permission on the database to
                perform the desired tasks. If omitted (as it can generally be done),
                the token of this Database is used.
            dev_ops_url: in case of custom deployments, this can be used to specify
                the URL to the DevOps API, such as "https://api.astra.datastax.com".
                Generally it can be omitted. The environment (prod/dev/...) is
                determined from the API Endpoint.
            dev_ops_api_version: this can specify a custom version of the DevOps API
                (such as "v2"). Generally not needed.

        Returns:
            An AstraDBDatabaseAdmin instance targeting this database.

        Example:
            >>> my_db_admin = my_db.get_database_admin()
            >>> if "new_namespace" not in my_db_admin.list_namespaces():
            ...     my_db_admin.create_namespace("new_namespace")
            >>> my_db_admin.list_namespaces()
            ['default_keyspace', 'new_namespace']
        """

        # lazy importing here to avoid circular dependency
        from astrapy.admin import AstraDBDatabaseAdmin

        return AstraDBDatabaseAdmin.from_api_endpoint(
            api_endpoint=self._astra_db.api_endpoint,
            token=token or self._astra_db.token,
            caller_name=self._astra_db.caller_name,
            caller_version=self._astra_db.caller_version,
            dev_ops_url=dev_ops_url,
            dev_ops_api_version=dev_ops_api_version,
        )


class AsyncDatabase:
    """
    A Data API database. This is the entry-point object for doing database-level
    DML, such as creating/deleting collections, and for obtaining Collection
    objects themselves. This class has an asynchronous interface.

    A Database comes with an "API Endpoint", which implies a Database object
    instance reaches a specific region (relevant point in case of multi-region
    databases).

    Args:
        api_endpoint: the full "API Endpoint" string used to reach the Data API.
            Example: "https://<database_id>-<region>.apps.astra.datastax.com"
        token: an Access Token to the database. Example: "AstraCS:xyz..."
        namespace: this is the namespace all method calls will target, unless
            one is explicitly specified in the call. If no namespace is supplied
            when creating a Database, the name "default_namespace" is set.
        caller_name: name of the application, or framework, on behalf of which
            the Data API calls are performed. This ends up in the request user-agent.
        caller_version: version of the caller.
        api_path: path to append to the API Endpoint. In typical usage, this
            should be left to its default of "/api/json".
        api_version: version specifier to append to the API path. In typical
            usage, this should be left to its default of "v1".

    Example:
        >>> from astrapy import DataAPIClient
        >>> my_client = astrapy.DataAPIClient("AstraCS:...")
        >>> my_db = my_client.get_async_database_by_api_endpoint(
        ...    "https://01234567-....apps.astra.datastax.com"
        ... )

    Note:
        creating an instance of AsyncDatabase does not trigger actual creation
        of the database itself, which should exist beforehand. To create databases,
        see the AstraDBAdmin class.
    """

    def __init__(
        self,
        api_endpoint: str,
        token: str,
        *,
        namespace: Optional[str] = None,
        caller_name: Optional[str] = None,
        caller_version: Optional[str] = None,
        api_path: Optional[str] = None,
        api_version: Optional[str] = None,
    ) -> None:
        self._astra_db = AsyncAstraDB(
            token=token,
            api_endpoint=api_endpoint,
            api_path=api_path,
            api_version=api_version,
            namespace=namespace,
            caller_name=caller_name,
            caller_version=caller_version,
        )
        self._name: Optional[str] = None

    def __getattr__(self, collection_name: str) -> AsyncCollection:
        return self.to_sync().get_collection(name=collection_name).to_async()

    def __getitem__(self, collection_name: str) -> AsyncCollection:
        return self.to_sync().get_collection(name=collection_name).to_async()

    def __repr__(self) -> str:
        return f'{self.__class__.__name__}[_astra_db={self._astra_db}"]'

    def __eq__(self, other: Any) -> bool:
        if isinstance(other, AsyncDatabase):
            return self._astra_db == other._astra_db
        else:
            return False

    async def __aenter__(self) -> AsyncDatabase:
        return self

    async def __aexit__(
        self,
        exc_type: Optional[Type[BaseException]] = None,
        exc_value: Optional[BaseException] = None,
        traceback: Optional[TracebackType] = None,
    ) -> None:
        await self._astra_db.__aexit__(
            exc_type=exc_type,
            exc_value=exc_value,
            traceback=traceback,
        )

    def _copy(
        self,
        *,
        api_endpoint: Optional[str] = None,
        token: Optional[str] = None,
        namespace: Optional[str] = None,
        caller_name: Optional[str] = None,
        caller_version: Optional[str] = None,
        api_path: Optional[str] = None,
        api_version: Optional[str] = None,
    ) -> AsyncDatabase:
        return AsyncDatabase(
            api_endpoint=api_endpoint or self._astra_db.api_endpoint,
            token=token or self._astra_db.token,
            namespace=namespace or self._astra_db.namespace,
            caller_name=caller_name or self._astra_db.caller_name,
            caller_version=caller_version or self._astra_db.caller_version,
            api_path=api_path or self._astra_db.api_path,
            api_version=api_version or self._astra_db.api_version,
        )

    def with_options(
        self,
        *,
        namespace: Optional[str] = None,
        caller_name: Optional[str] = None,
        caller_version: Optional[str] = None,
    ) -> AsyncDatabase:
        """
        Create a clone of this database with some changed attributes.

        Args:
            namespace: this is the namespace all method calls will target, unless
                one is explicitly specified in the call. If no namespace is supplied
                when creating a Database, the name "default_namespace" is set.
            caller_name: name of the application, or framework, on behalf of which
                the Data API calls are performed. This ends up in the request user-agent.
            caller_version: version of the caller.

        Returns:
            a new `AsyncDatabase` instance.

        Example:
            >>> my_async_db_2 = my_async_db.with_options(
            ...     namespace="the_other_namespace",
            ...     caller_name="the_caller",
            ...     caller_version="0.1.0",
            ... )
        """

        return self._copy(
            namespace=namespace,
            caller_name=caller_name,
            caller_version=caller_version,
        )

    def to_sync(
        self,
        *,
        api_endpoint: Optional[str] = None,
        token: Optional[str] = None,
        namespace: Optional[str] = None,
        caller_name: Optional[str] = None,
        caller_version: Optional[str] = None,
        api_path: Optional[str] = None,
        api_version: Optional[str] = None,
    ) -> Database:
        """
        Create a (synchronous) Database from this one. Save for the arguments
        explicitly provided as overrides, everything else is kept identical
        to this database in the copy.

        Args:
            api_endpoint: the full "API Endpoint" string used to reach the Data API.
                Example: "https://<database_id>-<region>.apps.astra.datastax.com"
            token: an Access Token to the database. Example: "AstraCS:xyz..."
            namespace: this is the namespace all method calls will target, unless
                one is explicitly specified in the call. If no namespace is supplied
                when creating a Database, the name "default_namespace" is set.
            caller_name: name of the application, or framework, on behalf of which
                the Data API calls are performed. This ends up in the request user-agent.
            caller_version: version of the caller.
            api_path: path to append to the API Endpoint. In typical usage, this
                should be left to its default of "/api/json".
            api_version: version specifier to append to the API path. In typical
                usage, this should be left to its default of "v1".

        Returns:
            the new copy, a `Database` instance.

        Example:
            >>> my_sync_db = my_async_db.to_sync()
            >>> my_sync_db.list_collection_names()
            ['a_collection', 'another_collection']
        """

        return Database(
            api_endpoint=api_endpoint or self._astra_db.api_endpoint,
            token=token or self._astra_db.token,
            namespace=namespace or self._astra_db.namespace,
            caller_name=caller_name or self._astra_db.caller_name,
            caller_version=caller_version or self._astra_db.caller_version,
            api_path=api_path or self._astra_db.api_path,
            api_version=api_version or self._astra_db.api_version,
        )

    def set_caller(
        self,
        caller_name: Optional[str] = None,
        caller_version: Optional[str] = None,
    ) -> None:
        """
        Set a new identity for the application/framework on behalf of which
        the Data API calls are performed (the "caller").

        Args:
            caller_name: name of the application, or framework, on behalf of which
                the Data API calls are performed. This ends up in the request user-agent.
            caller_version: version of the caller.

        Example:
            >>> my_db.set_caller(caller_name="the_caller", caller_version="0.1.0")
        """

        self._astra_db.set_caller(
            caller_name=caller_name,
            caller_version=caller_version,
        )

    def info(self) -> DatabaseInfo:
        """
        Additional information on the database as a DatabaseInfo instance.

        Some of the returned properties are dynamic throughout the lifetime
        of the database (such as raw_info["keyspaces"]). For this reason,
        each invocation of this method triggers a new request to the DevOps API.

        Example:
            >>> my_async_db.info().region
            'eu-west-1'

            >>> my_async_db.info().raw_info['datacenters'][0]['dateCreated']
            '2023-01-30T12:34:56Z'

        Note:
            see the DatabaseInfo documentation for a caveat about the difference
            between the `region` and the `raw_info["region"]` attributes.
        """

        database_info = fetch_database_info(
            self._astra_db.api_endpoint,
            token=self._astra_db.token,
            namespace=self.namespace,
        )
        if database_info is not None:
            return database_info
        else:
            raise DevOpsAPIException(
                "Database is not in a supported environment for this operation."
            )

    @property
    def id(self) -> str:
        """
        The ID of this database.

        Example:
            >>> my_async_db.id
            '01234567-89ab-cdef-0123-456789abcdef'
        """

        parsed_api_endpoint = parse_api_endpoint(self._astra_db.api_endpoint)
        if parsed_api_endpoint is not None:
            return parsed_api_endpoint.database_id
        else:
            raise DevOpsAPIException(
                "Database is not in a supported environment for this operation."
            )

    def name(self) -> str:
        """
        The name of this database. Note that this bears no unicity guarantees.

        Calling this method the first time involves a request
        to the DevOps API (the resulting database name is then cached).
        See the `info()` method for more details.

        Example:
            >>> my_async_db.name()
            'the_application_database'
        """

        if self._name is None:
            self._name = self.info().name
        return self._name

    @property
    def namespace(self) -> str:
        """
        The namespace this database uses as target for all commands when
        no method-call-specific namespace is specified.

        Example:
            >>> my_async_db.namespace
            'the_keyspace'
        """

        return self._astra_db.namespace

    async def get_collection(
        self, name: str, *, namespace: Optional[str] = None
    ) -> AsyncCollection:
        """
        Spawn an `AsyncCollection` object instance representing a collection
        on this database.

        Creating an `AsyncCollection` instance does not have any effect on the
        actual state of the database: in other words, for the created
        `AsyncCollection` instance to be used meaningfully, the collection
        must exist already (for instance, it should have been created
        previously by calling the `create_collection` method).

        Args:
            name: the name of the collection.
            namespace: the namespace containing the collection. If no namespace
                is specified, the setting for this database is used.

        Returns:
            an `AsyncCollection` instance, representing the desired collection
                (but without any form of validation).

        Example:
            >>> async def count_docs(adb: AsyncDatabase, c_name: str) -> int:
            ...    async_col = await adb.get_collection(c_name)
            ...    return await async_col.count_documents({}, upper_bound=100)
            ...
            >>> asyncio.run(count_docs(my_async_db, "my_collection"))
            45

        Note: the attribute and indexing syntax forms achieve the same effect
            as this method, returning an AsyncCollection, albeit
            in a synchronous way. In other words, the following are equivalent:
                await my_async_db.get_collection("coll_name")
                my_async_db.coll_name
                my_async_db["coll_name"]
        """

        # lazy importing here against circular-import error
        from astrapy.collection import AsyncCollection

        _namespace = namespace or self._astra_db.namespace
        return AsyncCollection(self, name, namespace=_namespace)

    @recast_method_async
    async def create_collection(
        self,
        name: str,
        *,
        namespace: Optional[str] = None,
        dimension: Optional[int] = None,
        metric: Optional[str] = None,
        service: Optional[EmbeddingService] = None,
        indexing: Optional[Dict[str, Any]] = None,
        default_id_type: Optional[str] = None,
        additional_options: Optional[Dict[str, Any]] = None,
        check_exists: Optional[bool] = None,
        max_time_ms: Optional[int] = None,
    ) -> AsyncCollection:
        """
        Creates a collection on the database and return the AsyncCollection
        instance that represents it.

        This is a blocking operation: the method returns when the collection
        is ready to be used. As opposed to the `get_collection` instance,
        this method triggers causes the collection to be actually created on DB.

        Args:
            name: the name of the collection.
            namespace: the namespace where the collection is to be created.
                If not specified, the general setting for this database is used.
            dimension: for vector collections, the dimension of the vectors
<<<<<<< HEAD
                (i.e. the number of their components).
            metric: the metric used for similarity searches.
                Allowed values are "dot_product", "euclidean" and "cosine"
                (see the VectorMetric object).
            service: an EmbeddingService object describing a service for
                embedding computation.
=======
                (i.e. the number of their components). If not specified, a
                a non-vector collection is created.
            metric: the similarity metric used for vector searches.
                Allowed values are `VectorMetric.DOT_PRODUCT`, `VectorMetric.EUCLIDEAN`
                or `VectorMetric.COSINE` (default).
>>>>>>> 1cb38ac5
            indexing: optional specification of the indexing options for
                the collection, in the form of a dictionary such as
                    {"deny": [...]}
                or
                    {"allow": [...]}
            default_id_type: this sets what type of IDs the API server will
                generate when inserting documents that do not specify their
                `_id` field explicitly. Can be set to any of the values
                `DefaultIdType.UUID`, `DefaultIdType.OBJECTID`,
                `DefaultIdType.UUIDV6`, `DefaultIdType.UUIDV7`,
                `DefaultIdType.DEFAULT`.
            additional_options: any further set of key-value pairs that will
                be added to the "options" part of the payload when sending
                the Data API command to create a collection.
            check_exists: whether to run an existence check for the collection
                name before attempting to create the collection:
                If check_exists is True, an error is raised when creating
                an existing collection.
                If it is False, the creation is attempted. In this case, for
                preexisting collections, the command will succeed or fail
                depending on whether the options match or not.
            max_time_ms: a timeout, in milliseconds, for the underlying HTTP request.

        Returns:
            an `AsyncCollection` instance, representing the newly-created collection.

        Example:
            >>> async def create_and_insert(adb: AsyncDatabase) -> Dict[str, Any]:
            ...     new_a_col = await adb.create_collection("my_v_col", dimension=3)
            ...     return await new_a_col.insert_one(
            ...         {"name": "the_row", "$vector": [0.4, 0.5, 0.7]}
            ...     )
            ...
            >>> asyncio.run(create_and_insert(my_async_db))
            InsertOneResult(raw_results=..., inserted_id='08f05ecf-...-...-...')

        Note:
            A collection is considered a vector collection if at least one of
            `dimension` or `service` are provided and not null. In that case,
            and only in that case, is `metric` an accepted parameter.
            Note, moreover, that if passing both these parameters, then
            the dimension must be compatible with the chosen service.
        """

        _validate_create_collection_options(
            dimension=dimension,
            metric=metric,
            service=service,
            indexing=indexing,
            default_id_type=default_id_type,
            additional_options=additional_options,
        )
        _options = {
            **(additional_options or {}),
            **({"indexing": indexing} if indexing else {}),
            **({"defaultId": {"type": default_id_type}} if default_id_type else {}),
        }

        if check_exists is None:
            _check_exists = True
        else:
            _check_exists = check_exists
        existing_names: List[str]
        if _check_exists:
            existing_names = await self.list_collection_names(
                namespace=namespace, max_time_ms=max_time_ms
            )
        else:
            existing_names = []
        driver_db = self._astra_db.copy(namespace=namespace)
        if name in existing_names:
            raise CollectionAlreadyExistsException(
                text=f"CollectionInvalid: collection {name} already exists",
                namespace=driver_db.namespace,
                collection_name=name,
            )

        service_dict: Optional[Dict[str, str]]
        if service is not None:
            service_dict = {
                "provider": service.provider,
                "modelName": service.model_name,
            }
        else:
            service_dict = None

        await driver_db.create_collection(
            name,
            options=_options,
            dimension=dimension,
            metric=metric,
            service_dict=service_dict,
            timeout_info=base_timeout_info(max_time_ms),
        )
        return await self.get_collection(name, namespace=namespace)

    @recast_method_async
    async def drop_collection(
        self,
        name_or_collection: Union[str, AsyncCollection],
        *,
        max_time_ms: Optional[int] = None,
    ) -> Dict[str, Any]:
        """
        Drop a collection from the database, along with all documents therein.

        Args:
            name_or_collection: either the name of a collection or
                an `AsyncCollection` instance.
            max_time_ms: a timeout, in milliseconds, for the underlying HTTP request.

        Returns:
            a dictionary in the form {"ok": 1} if the command succeeds.

        Example:
            >>> asyncio.run(my_async_db.list_collection_names())
            ['a_collection', 'my_v_col', 'another_col']
            >>> asyncio.run(my_async_db.drop_collection("my_v_col"))
            {'ok': 1}
            >>> asyncio.run(my_async_db.list_collection_names())
            ['a_collection', 'another_col']

        Note:
            when providing a collection name, it is assumed that the collection
            is to be found in the namespace set at database instance level.
        """

        # lazy importing here against circular-import error
        from astrapy.collection import AsyncCollection

        if isinstance(name_or_collection, AsyncCollection):
            _namespace = name_or_collection.namespace
            _name = name_or_collection.name
            dc_response = await self._astra_db.copy(
                namespace=_namespace
            ).delete_collection(
                _name,
                timeout_info=base_timeout_info(max_time_ms),
            )
            return dc_response.get("status", {})  # type: ignore[no-any-return]
        else:
            dc_response = await self._astra_db.delete_collection(
                name_or_collection,
                timeout_info=base_timeout_info(max_time_ms),
            )
            return dc_response.get("status", {})  # type: ignore[no-any-return]

    @recast_method_sync
    def list_collections(
        self,
        *,
        namespace: Optional[str] = None,
        max_time_ms: Optional[int] = None,
    ) -> AsyncCommandCursor[Dict[str, Any]]:
        """
        List all collections in a given namespace for this database.

        Args:
            namespace: the namespace to be inspected. If not specified,
                the general setting for this database is assumed.
            max_time_ms: a timeout, in milliseconds, for the underlying HTTP request.

        Returns:
            an `AsyncCommandCursor` to iterate over dictionaries, each
            expressing a collection as a set of key-value pairs
            matching the arguments of a `create_collection` call.

        Example:
            >>> async def a_list_colls(adb: AsyncDatabase) -> None:
            ...     a_ccur = adb.list_collections()
            ...     print("* a_ccur:", a_ccur)
            ...     print("* list:", [coll async for coll in a_ccur])
            ...     async for coll in adb.list_collections():
            ...         print("* coll:", coll)
            ...
            >>> asyncio.run(a_list_colls(my_async_db))
            * a_ccur: <astrapy.cursors.AsyncCommandCursor object at ...>
            * list: [{'name': 'my_v_col'}]
            * coll: {'name': 'my_v_col'}
        """

        _client: AsyncAstraDB
        if namespace:
            _client = self._astra_db.copy(namespace=namespace)
        else:
            _client = self._astra_db
        gc_response = _client.to_sync().get_collections(
            options={"explain": True},
            timeout_info=base_timeout_info(max_time_ms),
        )
        if "collections" not in gc_response.get("status", {}):
            raise DataAPIFaultyResponseException(
                text="Faulty response from get_collections API command.",
                raw_response=gc_response,
            )
        else:
            # we know this is a list of dicts which need a little adjusting
            return AsyncCommandCursor(
                address=self._astra_db.base_url,
                items=[
                    _recast_api_collection_dict(col_dict)
                    for col_dict in gc_response["status"]["collections"]
                ],
            )

    @recast_method_async
    async def list_collection_names(
        self,
        *,
        namespace: Optional[str] = None,
        max_time_ms: Optional[int] = None,
    ) -> List[str]:
        """
        List the names of all collections in a given namespace of this database.

        Args:
            namespace: the namespace to be inspected. If not specified,
                the general setting for this database is assumed.
            max_time_ms: a timeout, in milliseconds, for the underlying HTTP request.

        Returns:
            a list of the collection names as strings, in no particular order.

        Example:
            >>> asyncio.run(my_async_db.list_collection_names())
            ['a_collection', 'another_col']
        """

        gc_response = await self._astra_db.copy(namespace=namespace).get_collections(
            timeout_info=base_timeout_info(max_time_ms)
        )
        if "collections" not in gc_response.get("status", {}):
            raise DataAPIFaultyResponseException(
                text="Faulty response from get_collections API command.",
                raw_response=gc_response,
            )
        else:
            # we know this is a list of strings
            return gc_response["status"]["collections"]  # type: ignore[no-any-return]

    @recast_method_async
    async def command(
        self,
        body: Dict[str, Any],
        *,
        namespace: Optional[str] = None,
        collection_name: Optional[str] = None,
        max_time_ms: Optional[int] = None,
    ) -> Dict[str, Any]:
        """
        Send a POST request to the Data API for this database with
        an arbitrary, caller-provided payload.

        Args:
            body: a JSON-serializable dictionary, the payload of the request.
            namespace: the namespace to use. Requests always target a namespace:
                if not specified, the general setting for this database is assumed.
            collection_name: if provided, the collection name is appended at the end
                of the endpoint. In this way, this method allows collection-level
                arbitrary POST requests as well.
            max_time_ms: a timeout, in milliseconds, for the underlying HTTP request.

        Returns:
            a dictionary with the response of the HTTP request.

        Example:
            >>> asyncio.run(my_async_db.command({"findCollections": {}}))
            {'status': {'collections': ['my_coll']}}
            >>> asyncio.run(my_async_db.command(
            ...     {"countDocuments": {}},
            ...     collection_name="my_coll",
            ... )
            {'status': {'count': 123}}
        """

        if namespace:
            _client = self._astra_db.copy(namespace=namespace)
        else:
            _client = self._astra_db
        if collection_name:
            _collection = await _client.collection(collection_name)
            return await _collection.post_raw_request(
                body=body,
                timeout_info=base_timeout_info(max_time_ms),
            )
        else:
            return await _client.post_raw_request(
                body=body,
                timeout_info=base_timeout_info(max_time_ms),
            )

    def get_database_admin(
        self,
        *,
        token: Optional[str] = None,
        dev_ops_url: Optional[str] = None,
        dev_ops_api_version: Optional[str] = None,
    ) -> AstraDBDatabaseAdmin:
        """
        Return an AstraDBDatabaseAdmin object corresponding to this database, for
        use in admin tasks such as managing namespaces.

        Args:
            token: an access token with enough permission on the database to
                perform the desired tasks. If omitted (as it can generally be done),
                the token of this Database is used.
            dev_ops_url: in case of custom deployments, this can be used to specify
                the URL to the DevOps API, such as "https://api.astra.datastax.com".
                Generally it can be omitted. The environment (prod/dev/...) is
                determined from the API Endpoint.
            dev_ops_api_version: this can specify a custom version of the DevOps API
                (such as "v2"). Generally not needed.

        Returns:
            An AstraDBDatabaseAdmin instance targeting this database.

        Example:
            >>> my_db_admin = my_async_db.get_database_admin()
            >>> if "new_namespace" not in my_db_admin.list_namespaces():
            ...     my_db_admin.create_namespace("new_namespace")
            >>> my_db_admin.list_namespaces()
            ['default_keyspace', 'new_namespace']
        """

        # lazy importing here to avoid circular dependency
        from astrapy.admin import AstraDBDatabaseAdmin

        return AstraDBDatabaseAdmin.from_api_endpoint(
            api_endpoint=self._astra_db.api_endpoint,
            token=token or self._astra_db.token,
            caller_name=self._astra_db.caller_name,
            caller_version=self._astra_db.caller_version,
            dev_ops_url=dev_ops_url,
            dev_ops_api_version=dev_ops_api_version,
        )<|MERGE_RESOLUTION|>--- conflicted
+++ resolved
@@ -474,20 +474,12 @@
             namespace: the namespace where the collection is to be created.
                 If not specified, the general setting for this database is used.
             dimension: for vector collections, the dimension of the vectors
-<<<<<<< HEAD
                 (i.e. the number of their components).
-            metric: the metric used for similarity searches.
-                Allowed values are "dot_product", "euclidean" and "cosine"
-                (see the VectorMetric object).
-            service: an EmbeddingService object describing a service for
-                embedding computation.
-=======
-                (i.e. the number of their components). If not specified, a
-                a non-vector collection is created.
             metric: the similarity metric used for vector searches.
                 Allowed values are `VectorMetric.DOT_PRODUCT`, `VectorMetric.EUCLIDEAN`
                 or `VectorMetric.COSINE` (default).
->>>>>>> 1cb38ac5
+            service: an EmbeddingService object describing a service for
+                embedding computation.
             indexing: optional specification of the indexing options for
                 the collection, in the form of a dictionary such as
                     {"deny": [...]}
@@ -1187,20 +1179,12 @@
             namespace: the namespace where the collection is to be created.
                 If not specified, the general setting for this database is used.
             dimension: for vector collections, the dimension of the vectors
-<<<<<<< HEAD
                 (i.e. the number of their components).
-            metric: the metric used for similarity searches.
-                Allowed values are "dot_product", "euclidean" and "cosine"
-                (see the VectorMetric object).
-            service: an EmbeddingService object describing a service for
-                embedding computation.
-=======
-                (i.e. the number of their components). If not specified, a
-                a non-vector collection is created.
             metric: the similarity metric used for vector searches.
                 Allowed values are `VectorMetric.DOT_PRODUCT`, `VectorMetric.EUCLIDEAN`
                 or `VectorMetric.COSINE` (default).
->>>>>>> 1cb38ac5
+            service: an EmbeddingService object describing a service for
+                embedding computation.
             indexing: optional specification of the indexing options for
                 the collection, in the form of a dictionary such as
                     {"deny": [...]}

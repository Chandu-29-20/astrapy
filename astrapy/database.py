# Copyright DataStax, Inc.
#
# Licensed under the Apache License, Version 2.0 (the "License");
# you may not use this file except in compliance with the License.
# You may obtain a copy of the License at
#
# http://www.apache.org/licenses/LICENSE-2.0
#
# Unless required by applicable law or agreed to in writing, software
# distributed under the License is distributed on an "AS IS" BASIS,
# WITHOUT WARRANTIES OR CONDITIONS OF ANY KIND, either express or implied.
# See the License for the specific language governing permissions and
# limitations under the License.

from __future__ import annotations

from types import TracebackType
from typing import Any, Dict, List, Optional, Type, Union, TYPE_CHECKING

from astrapy.core.db import AstraDB, AsyncAstraDB
from astrapy.exceptions import (
    CollectionAlreadyExistsException,
    DataAPIFaultyResponseException,
    DevOpsAPIException,
    recast_method_sync,
    recast_method_async,
    base_timeout_info,
)
from astrapy.cursors import AsyncCommandCursor, CommandCursor
from astrapy.info import DatabaseInfo, CollectionDescriptor
from astrapy.admin import parse_api_endpoint, fetch_database_info

if TYPE_CHECKING:
    from astrapy.collection import AsyncCollection, Collection, EmbeddingService
    from astrapy.admin import AstraDBDatabaseAdmin


def _validate_create_collection_options(
    dimension: Optional[int] = None,
    metric: Optional[str] = None,
    service: Optional[EmbeddingService] = None,
    indexing: Optional[Dict[str, Any]] = None,
    default_id_type: Optional[str] = None,
    additional_options: Optional[Dict[str, Any]] = None,
) -> None:
    if additional_options:
        if "vector" in additional_options:
            raise ValueError(
                "`additional_options` dict parameter to create_collection "
                "cannot have a `vector` key. Please use the specific "
                "method parameter."
            )
        if "indexing" in additional_options:
            raise ValueError(
                "`additional_options` dict parameter to create_collection "
                "cannot have a `indexing` key. Please use the specific "
                "method parameter."
            )
        if "defaultId" in additional_options and default_id_type is not None:
            # this leaves the workaround to pass more info in the defaultId
            # should that become part of the specs:
            raise ValueError(
                "`additional_options` dict parameter to create_collection "
                "cannot have a `defaultId` key when passing the "
                "`default_id_type` parameter as well."
            )
    is_vector: bool
    if service is not None or dimension is not None:
        is_vector = True
    else:
        is_vector = False
    if not is_vector and metric is not None:
        raise ValueError(
            "Cannot specify `metric` for non-vector collections in the "
            "create_collection method."
        )


<<<<<<< HEAD
def _recast_api_collection_dict(api_coll_dict: Dict[str, Any]) -> Dict[str, Any]:
    from astrapy.collection import EmbeddingService

    _name = api_coll_dict["name"]
    _options = api_coll_dict.get("options") or {}
    _v_options0 = _options.get("vector") or {}
    _indexing = _options.get("indexing") or {}
    _v_dimension = _v_options0.get("dimension")
    _v_metric = _v_options0.get("metric")
    _v_service_dict = _v_options0.get("service")
    _default_id = _options.get("defaultId")
    # defaultId may potentially in the future have other subfields than 'type':
    if _default_id:
        _default_id_type = _default_id.get("type")
        _rest_default_id = {k: v for k, v in _default_id.items() if k != "type"}
    else:
        _default_id_type = None
        _rest_default_id = None
    _v_service: Optional[EmbeddingService]
    if _v_service_dict is not None:
        _v_service = EmbeddingService(
            provider=_v_service_dict.get("provider", ""),
            model_name=_v_service_dict.get("modelName", ""),
        )
    else:
        _v_service = None
    _additional_options = {
        **{
            k: v
            for k, v in _options.items()
            if k not in {"vector", "indexing", "defaultId"}
        },
        **({"defaultId": _rest_default_id} if _rest_default_id else {}),
    }
    recast_dict0 = {
        "name": _name,
        "dimension": _v_dimension,
        "metric": _v_metric,
        "service": _v_service,
        "indexing": _indexing,
        "default_id_type": _default_id_type,
        "additional_options": _additional_options,
    }
    recast_dict = {k: v for k, v in recast_dict0.items() if v}
    return recast_dict


=======
>>>>>>> ff3933c2
class Database:
    """
    A Data API database. This is the entry-point object for doing database-level
    DML, such as creating/deleting collections, and for obtaining Collection
    objects themselves. This class has a synchronous interface.

    A Database comes with an "API Endpoint", which implies a Database object
    instance reaches a specific region (relevant point in case of multi-region
    databases).

    Args:
        api_endpoint: the full "API Endpoint" string used to reach the Data API.
            Example: "https://<database_id>-<region>.apps.astra.datastax.com"
        token: an Access Token to the database. Example: "AstraCS:xyz..."
        namespace: this is the namespace all method calls will target, unless
            one is explicitly specified in the call. If no namespace is supplied
            when creating a Database, the name "default_namespace" is set.
        caller_name: name of the application, or framework, on behalf of which
            the Data API calls are performed. This ends up in the request user-agent.
        caller_version: version of the caller.
        api_path: path to append to the API Endpoint. In typical usage, this
            should be left to its default of "/api/json".
        api_version: version specifier to append to the API path. In typical
            usage, this should be left to its default of "v1".

    Example:
        >>> from astrapy import DataAPIClient
        >>> my_client = astrapy.DataAPIClient("AstraCS:...")
        >>> my_db = my_client.get_database_by_api_endpoint(
        ...    "https://01234567-....apps.astra.datastax.com"
        ... )

    Note:
        creating an instance of Database does not trigger actual creation
        of the database itself, which should exist beforehand. To create databases,
        see the AstraDBAdmin class.
    """

    def __init__(
        self,
        api_endpoint: str,
        token: str,
        *,
        namespace: Optional[str] = None,
        caller_name: Optional[str] = None,
        caller_version: Optional[str] = None,
        api_path: Optional[str] = None,
        api_version: Optional[str] = None,
    ) -> None:
        self._astra_db = AstraDB(
            token=token,
            api_endpoint=api_endpoint,
            api_path=api_path,
            api_version=api_version,
            namespace=namespace,
            caller_name=caller_name,
            caller_version=caller_version,
        )
        self._name: Optional[str] = None

    def __getattr__(self, collection_name: str) -> Collection:
        return self.get_collection(name=collection_name)

    def __getitem__(self, collection_name: str) -> Collection:
        return self.get_collection(name=collection_name)

    def __repr__(self) -> str:
        return (
            f'{self.__class__.__name__}(api_endpoint="{self._astra_db.api_endpoint}", '
            f'token="{self._astra_db.token[:12]}...", namespace="{self._astra_db.namespace}")'
        )

    def __eq__(self, other: Any) -> bool:
        if isinstance(other, Database):
            return self._astra_db == other._astra_db
        else:
            return False

    def _copy(
        self,
        *,
        api_endpoint: Optional[str] = None,
        token: Optional[str] = None,
        namespace: Optional[str] = None,
        caller_name: Optional[str] = None,
        caller_version: Optional[str] = None,
        api_path: Optional[str] = None,
        api_version: Optional[str] = None,
    ) -> Database:
        return Database(
            api_endpoint=api_endpoint or self._astra_db.api_endpoint,
            token=token or self._astra_db.token,
            namespace=namespace or self._astra_db.namespace,
            caller_name=caller_name or self._astra_db.caller_name,
            caller_version=caller_version or self._astra_db.caller_version,
            api_path=api_path or self._astra_db.api_path,
            api_version=api_version or self._astra_db.api_version,
        )

    def with_options(
        self,
        *,
        namespace: Optional[str] = None,
        caller_name: Optional[str] = None,
        caller_version: Optional[str] = None,
    ) -> Database:
        """
        Create a clone of this database with some changed attributes.

        Args:
            namespace: this is the namespace all method calls will target, unless
                one is explicitly specified in the call. If no namespace is supplied
                when creating a Database, the name "default_namespace" is set.
            caller_name: name of the application, or framework, on behalf of which
                the Data API calls are performed. This ends up in the request user-agent.
            caller_version: version of the caller.

        Returns:
            a new `Database` instance.

        Example:
            >>> my_db_2 = my_db.with_options(
            ...     namespace="the_other_namespace",
            ...     caller_name="the_caller",
            ...     caller_version="0.1.0",
            ... )
        """

        return self._copy(
            namespace=namespace,
            caller_name=caller_name,
            caller_version=caller_version,
        )

    def to_async(
        self,
        *,
        api_endpoint: Optional[str] = None,
        token: Optional[str] = None,
        namespace: Optional[str] = None,
        caller_name: Optional[str] = None,
        caller_version: Optional[str] = None,
        api_path: Optional[str] = None,
        api_version: Optional[str] = None,
    ) -> AsyncDatabase:
        """
        Create an AsyncDatabase from this one. Save for the arguments
        explicitly provided as overrides, everything else is kept identical
        to this database in the copy.

        Args:
            api_endpoint: the full "API Endpoint" string used to reach the Data API.
                Example: "https://<database_id>-<region>.apps.astra.datastax.com"
            token: an Access Token to the database. Example: "AstraCS:xyz..."
            namespace: this is the namespace all method calls will target, unless
                one is explicitly specified in the call. If no namespace is supplied
                when creating a Database, the name "default_namespace" is set.
            caller_name: name of the application, or framework, on behalf of which
                the Data API calls are performed. This ends up in the request user-agent.
            caller_version: version of the caller.
            api_path: path to append to the API Endpoint. In typical usage, this
                should be left to its default of "/api/json".
            api_version: version specifier to append to the API path. In typical
                usage, this should be left to its default of "v1".

        Returns:
            the new copy, an `AsyncDatabase` instance.

        Example:
            >>> my_async_db = my_db.to_async()
            >>> asyncio.run(my_async_db.list_collection_names())
        """

        return AsyncDatabase(
            api_endpoint=api_endpoint or self._astra_db.api_endpoint,
            token=token or self._astra_db.token,
            namespace=namespace or self._astra_db.namespace,
            caller_name=caller_name or self._astra_db.caller_name,
            caller_version=caller_version or self._astra_db.caller_version,
            api_path=api_path or self._astra_db.api_path,
            api_version=api_version or self._astra_db.api_version,
        )

    def set_caller(
        self,
        caller_name: Optional[str] = None,
        caller_version: Optional[str] = None,
    ) -> None:
        """
        Set a new identity for the application/framework on behalf of which
        the Data API calls are performed (the "caller").

        Args:
            caller_name: name of the application, or framework, on behalf of which
                the Data API calls are performed. This ends up in the request user-agent.
            caller_version: version of the caller.

        Example:
            >>> my_db.set_caller(caller_name="the_caller", caller_version="0.1.0")
        """
        self._astra_db.set_caller(
            caller_name=caller_name,
            caller_version=caller_version,
        )

    def info(self) -> DatabaseInfo:
        """
        Additional information on the database as a DatabaseInfo instance.

        Some of the returned properties are dynamic throughout the lifetime
        of the database (such as raw_info["keyspaces"]). For this reason,
        each invocation of this method triggers a new request to the DevOps API.

        Example:
            >>> my_db.info().region
            'eu-west-1'

            >>> my_db.info().raw_info['datacenters'][0]['dateCreated']
            '2023-01-30T12:34:56Z'

        Note:
            see the DatabaseInfo documentation for a caveat about the difference
            between the `region` and the `raw_info["region"]` attributes.
        """

        database_info = fetch_database_info(
            self._astra_db.api_endpoint,
            token=self._astra_db.token,
            namespace=self.namespace,
        )
        if database_info is not None:
            return database_info
        else:
            raise DevOpsAPIException(
                "Database is not in a supported environment for this operation."
            )

    @property
    def id(self) -> str:
        """
        The ID of this database.

        Example:
            >>> my_db.id
            '01234567-89ab-cdef-0123-456789abcdef'
        """

        parsed_api_endpoint = parse_api_endpoint(self._astra_db.api_endpoint)
        if parsed_api_endpoint is not None:
            return parsed_api_endpoint.database_id
        else:
            raise DevOpsAPIException(
                "Database is not in a supported environment for this operation."
            )

    def name(self) -> str:
        """
        The name of this database. Note that this bears no unicity guarantees.

        Calling this method the first time involves a request
        to the DevOps API (the resulting database name is then cached).
        See the `info()` method for more details.

        Example:
            >>> my_db.name()
            'the_application_database'
        """

        if self._name is None:
            self._name = self.info().name
        return self._name

    @property
    def namespace(self) -> str:
        """
        The namespace this database uses as target for all commands when
        no method-call-specific namespace is specified.

        Example:
            >>> my_db.namespace
            'the_keyspace'
        """

        return self._astra_db.namespace

    def get_collection(
        self, name: str, *, namespace: Optional[str] = None
    ) -> Collection:
        """
        Spawn a `Collection` object instance representing a collection
        on this database.

        Creating a `Collection` instance does not have any effect on the
        actual state of the database: in other words, for the created
        `Collection` instance to be used meaningfully, the collection
        must exist already (for instance, it should have been created
        previously by calling the `create_collection` method).

        Args:
            name: the name of the collection.
            namespace: the namespace containing the collection. If no namespace
                is specified, the general setting for this database is used.

        Returns:
            a `Collection` instance, representing the desired collection
                (but without any form of validation).

        Example:
            >>> my_col = my_db.get_collection("my_collection")
            >>> my_col.count_documents({}, upper_bound=100)
            41

        Note:
            The attribute and indexing syntax forms achieve the same effect
            as this method. In other words, the following are equivalent:
                my_db.get_collection("coll_name")
                my_db.coll_name
                my_db["coll_name"]
        """

        # lazy importing here against circular-import error
        from astrapy.collection import Collection

        _namespace = namespace or self._astra_db.namespace
        return Collection(self, name, namespace=_namespace)

    @recast_method_sync
    def create_collection(
        self,
        name: str,
        *,
        namespace: Optional[str] = None,
        dimension: Optional[int] = None,
        metric: Optional[str] = None,
        service: Optional[EmbeddingService] = None,
        indexing: Optional[Dict[str, Any]] = None,
        default_id_type: Optional[str] = None,
        additional_options: Optional[Dict[str, Any]] = None,
        check_exists: Optional[bool] = None,
        max_time_ms: Optional[int] = None,
    ) -> Collection:
        """
        Creates a collection on the database and return the Collection
        instance that represents it.

        This is a blocking operation: the method returns when the collection
        is ready to be used. As opposed to the `get_collection` instance,
        this method triggers causes the collection to be actually created on DB.

        Args:
            name: the name of the collection.
            namespace: the namespace where the collection is to be created.
                If not specified, the general setting for this database is used.
            dimension: for vector collections, the dimension of the vectors
                (i.e. the number of their components).
            metric: the similarity metric used for vector searches.
                Allowed values are `VectorMetric.DOT_PRODUCT`, `VectorMetric.EUCLIDEAN`
                or `VectorMetric.COSINE` (default).
            service: an EmbeddingService object describing a service for
                embedding computation.
            indexing: optional specification of the indexing options for
                the collection, in the form of a dictionary such as
                    {"deny": [...]}
                or
                    {"allow": [...]}
            default_id_type: this sets what type of IDs the API server will
                generate when inserting documents that do not specify their
                `_id` field explicitly. Can be set to any of the values
                `DefaultIdType.UUID`, `DefaultIdType.OBJECTID`,
                `DefaultIdType.UUIDV6`, `DefaultIdType.UUIDV7`,
                `DefaultIdType.DEFAULT`.
            additional_options: any further set of key-value pairs that will
                be added to the "options" part of the payload when sending
                the Data API command to create a collection.
            check_exists: whether to run an existence check for the collection
                name before attempting to create the collection:
                If check_exists is True, an error is raised when creating
                an existing collection.
                If it is False, the creation is attempted. In this case, for
                preexisting collections, the command will succeed or fail
                depending on whether the options match or not.
            max_time_ms: a timeout, in milliseconds, for the underlying HTTP request.

        Returns:
            a (synchronous) `Collection` instance, representing the
            newly-created collection.

        Example:
            >>> new_col = my_db.create_collection("my_v_col", dimension=3)
            >>> new_col.insert_one({"name": "the_row", "$vector": [0.4, 0.5, 0.7]})
            InsertOneResult(raw_results=..., inserted_id='e22dd65e-...-...-...')

        Note:
            A collection is considered a vector collection if at least one of
            `dimension` or `service` are provided and not null. In that case,
            and only in that case, is `metric` an accepted parameter.
            Note, moreover, that if passing both these parameters, then
            the dimension must be compatible with the chosen service.
        """

        _validate_create_collection_options(
            dimension=dimension,
            metric=metric,
            service=service,
            indexing=indexing,
            default_id_type=default_id_type,
            additional_options=additional_options,
        )
        _options = {
            **(additional_options or {}),
            **({"indexing": indexing} if indexing else {}),
            **({"defaultId": {"type": default_id_type}} if default_id_type else {}),
        }

        if check_exists is None:
            _check_exists = True
        else:
            _check_exists = check_exists
        existing_names: List[str]
        if _check_exists:
            existing_names = self.list_collection_names(
                namespace=namespace, max_time_ms=max_time_ms
            )
        else:
            existing_names = []
        driver_db = self._astra_db.copy(namespace=namespace)
        if name in existing_names:
            raise CollectionAlreadyExistsException(
                text=f"CollectionInvalid: collection {name} already exists",
                namespace=driver_db.namespace,
                collection_name=name,
            )

        service_dict: Optional[Dict[str, str]]
        if service is not None:
            service_dict = {
                "provider": service.provider,
                "modelName": service.model_name,
            }
        else:
            service_dict = None

        driver_db.create_collection(
            name,
            options=_options,
            dimension=dimension,
            metric=metric,
            service_dict=service_dict,
            timeout_info=base_timeout_info(max_time_ms),
        )
        return self.get_collection(name, namespace=namespace)

    @recast_method_sync
    def drop_collection(
        self,
        name_or_collection: Union[str, Collection],
        *,
        max_time_ms: Optional[int] = None,
    ) -> Dict[str, Any]:
        """
        Drop a collection from the database, along with all documents therein.

        Args:
            name_or_collection: either the name of a collection or
                a `Collection` instance.
            max_time_ms: a timeout, in milliseconds, for the underlying HTTP request.

        Returns:
            a dictionary in the form {"ok": 1} if the command succeeds.

        Example:
            >>> my_db.list_collection_names()
            ['a_collection', 'my_v_col', 'another_col']
            >>> my_db.drop_collection("my_v_col")
            {'ok': 1}
            >>> my_db.list_collection_names()
            ['a_collection', 'another_col']

        Note:
            when providing a collection name, it is assumed that the collection
            is to be found in the namespace set at database instance level.
        """

        # lazy importing here against circular-import error
        from astrapy.collection import Collection

        if isinstance(name_or_collection, Collection):
            _namespace = name_or_collection.namespace
            _name: str = name_or_collection.name
            dc_response = self._astra_db.copy(namespace=_namespace).delete_collection(
                _name,
                timeout_info=base_timeout_info(max_time_ms),
            )
            return dc_response.get("status", {})  # type: ignore[no-any-return]
        else:
            dc_response = self._astra_db.delete_collection(
                name_or_collection,
                timeout_info=base_timeout_info(max_time_ms),
            )
            return dc_response.get("status", {})  # type: ignore[no-any-return]

    @recast_method_sync
    def list_collections(
        self,
        *,
        namespace: Optional[str] = None,
        max_time_ms: Optional[int] = None,
    ) -> CommandCursor[CollectionDescriptor]:
        """
        List all collections in a given namespace for this database.

        Args:
            namespace: the namespace to be inspected. If not specified,
                the general setting for this database is assumed.
            max_time_ms: a timeout, in milliseconds, for the underlying HTTP request.

        Returns:
            a `CommandCursor` to iterate over CollectionDescriptor instances,
            each corresponding to a collection.

        Example:
            >>> ccur = my_db.list_collections()
            >>> ccur
            <astrapy.cursors.CommandCursor object at ...>
            >>> list(ccur)
            [CollectionDescriptor(name='my_v_col', options=CollectionOptions())]
            >>> for coll_dict in my_db.list_collections():
            ...     print(coll_dict)
            ...
            CollectionDescriptor(name='my_v_col', options=CollectionOptions())
        """

        if namespace:
            _client = self._astra_db.copy(namespace=namespace)
        else:
            _client = self._astra_db
        gc_response = _client.get_collections(
            options={"explain": True}, timeout_info=base_timeout_info(max_time_ms)
        )
        if "collections" not in gc_response.get("status", {}):
            raise DataAPIFaultyResponseException(
                text="Faulty response from get_collections API command.",
                raw_response=gc_response,
            )
        else:
            # we know this is a list of dicts, to marshal into "descriptors"
            return CommandCursor(
                address=self._astra_db.base_url,
                items=[
                    CollectionDescriptor.from_dict(col_dict)
                    for col_dict in gc_response["status"]["collections"]
                ],
            )

    @recast_method_sync
    def list_collection_names(
        self,
        *,
        namespace: Optional[str] = None,
        max_time_ms: Optional[int] = None,
    ) -> List[str]:
        """
        List the names of all collections in a given namespace of this database.

        Args:
            namespace: the namespace to be inspected. If not specified,
                the general setting for this database is assumed.
            max_time_ms: a timeout, in milliseconds, for the underlying HTTP request.

        Returns:
            a list of the collection names as strings, in no particular order.

        Example:
            >>> my_db.list_collection_names()
            ['a_collection', 'another_col']
        """

        if namespace:
            _client = self._astra_db.copy(namespace=namespace)
        else:
            _client = self._astra_db
        gc_response = _client.get_collections(
            timeout_info=base_timeout_info(max_time_ms)
        )
        if "collections" not in gc_response.get("status", {}):
            raise DataAPIFaultyResponseException(
                text="Faulty response from get_collections API command.",
                raw_response=gc_response,
            )
        else:
            # we know this is a list of strings
            return gc_response["status"]["collections"]  # type: ignore[no-any-return]

    @recast_method_sync
    def command(
        self,
        body: Dict[str, Any],
        *,
        namespace: Optional[str] = None,
        collection_name: Optional[str] = None,
        max_time_ms: Optional[int] = None,
    ) -> Dict[str, Any]:
        """
        Send a POST request to the Data API for this database with
        an arbitrary, caller-provided payload.

        Args:
            body: a JSON-serializable dictionary, the payload of the request.
            namespace: the namespace to use. Requests always target a namespace:
                if not specified, the general setting for this database is assumed.
            collection_name: if provided, the collection name is appended at the end
                of the endpoint. In this way, this method allows collection-level
                arbitrary POST requests as well.
            max_time_ms: a timeout, in milliseconds, for the underlying HTTP request.

        Returns:
            a dictionary with the response of the HTTP request.

        Example:
            >>> my_db.command({"findCollections": {}})
            {'status': {'collections': ['my_coll']}}
            >>> my_db.command({"countDocuments": {}}, collection_name="my_coll")
            {'status': {'count': 123}}
        """

        if namespace:
            _client = self._astra_db.copy(namespace=namespace)
        else:
            _client = self._astra_db
        if collection_name:
            _collection = _client.collection(collection_name)
            return _collection.post_raw_request(
                body=body,
                timeout_info=base_timeout_info(max_time_ms),
            )
        else:
            return _client.post_raw_request(
                body=body,
                timeout_info=base_timeout_info(max_time_ms),
            )

    def get_database_admin(
        self,
        *,
        token: Optional[str] = None,
        dev_ops_url: Optional[str] = None,
        dev_ops_api_version: Optional[str] = None,
    ) -> AstraDBDatabaseAdmin:
        """
        Return an AstraDBDatabaseAdmin object corresponding to this database, for
        use in admin tasks such as managing namespaces.

        Args:
            token: an access token with enough permission on the database to
                perform the desired tasks. If omitted (as it can generally be done),
                the token of this Database is used.
            dev_ops_url: in case of custom deployments, this can be used to specify
                the URL to the DevOps API, such as "https://api.astra.datastax.com".
                Generally it can be omitted. The environment (prod/dev/...) is
                determined from the API Endpoint.
            dev_ops_api_version: this can specify a custom version of the DevOps API
                (such as "v2"). Generally not needed.

        Returns:
            An AstraDBDatabaseAdmin instance targeting this database.

        Example:
            >>> my_db_admin = my_db.get_database_admin()
            >>> if "new_namespace" not in my_db_admin.list_namespaces():
            ...     my_db_admin.create_namespace("new_namespace")
            >>> my_db_admin.list_namespaces()
            ['default_keyspace', 'new_namespace']
        """

        # lazy importing here to avoid circular dependency
        from astrapy.admin import AstraDBDatabaseAdmin

        return AstraDBDatabaseAdmin.from_api_endpoint(
            api_endpoint=self._astra_db.api_endpoint,
            token=token or self._astra_db.token,
            caller_name=self._astra_db.caller_name,
            caller_version=self._astra_db.caller_version,
            dev_ops_url=dev_ops_url,
            dev_ops_api_version=dev_ops_api_version,
        )


class AsyncDatabase:
    """
    A Data API database. This is the entry-point object for doing database-level
    DML, such as creating/deleting collections, and for obtaining Collection
    objects themselves. This class has an asynchronous interface.

    A Database comes with an "API Endpoint", which implies a Database object
    instance reaches a specific region (relevant point in case of multi-region
    databases).

    Args:
        api_endpoint: the full "API Endpoint" string used to reach the Data API.
            Example: "https://<database_id>-<region>.apps.astra.datastax.com"
        token: an Access Token to the database. Example: "AstraCS:xyz..."
        namespace: this is the namespace all method calls will target, unless
            one is explicitly specified in the call. If no namespace is supplied
            when creating a Database, the name "default_namespace" is set.
        caller_name: name of the application, or framework, on behalf of which
            the Data API calls are performed. This ends up in the request user-agent.
        caller_version: version of the caller.
        api_path: path to append to the API Endpoint. In typical usage, this
            should be left to its default of "/api/json".
        api_version: version specifier to append to the API path. In typical
            usage, this should be left to its default of "v1".

    Example:
        >>> from astrapy import DataAPIClient
        >>> my_client = astrapy.DataAPIClient("AstraCS:...")
        >>> my_db = my_client.get_async_database_by_api_endpoint(
        ...    "https://01234567-....apps.astra.datastax.com"
        ... )

    Note:
        creating an instance of AsyncDatabase does not trigger actual creation
        of the database itself, which should exist beforehand. To create databases,
        see the AstraDBAdmin class.
    """

    def __init__(
        self,
        api_endpoint: str,
        token: str,
        *,
        namespace: Optional[str] = None,
        caller_name: Optional[str] = None,
        caller_version: Optional[str] = None,
        api_path: Optional[str] = None,
        api_version: Optional[str] = None,
    ) -> None:
        self._astra_db = AsyncAstraDB(
            token=token,
            api_endpoint=api_endpoint,
            api_path=api_path,
            api_version=api_version,
            namespace=namespace,
            caller_name=caller_name,
            caller_version=caller_version,
        )
        self._name: Optional[str] = None

    def __getattr__(self, collection_name: str) -> AsyncCollection:
        return self.to_sync().get_collection(name=collection_name).to_async()

    def __getitem__(self, collection_name: str) -> AsyncCollection:
        return self.to_sync().get_collection(name=collection_name).to_async()

    def __repr__(self) -> str:
        return (
            f'{self.__class__.__name__}(api_endpoint="{self._astra_db.api_endpoint}", '
            f'token="{self._astra_db.token[:12]}...", namespace="{self._astra_db.namespace}")'
        )

    def __eq__(self, other: Any) -> bool:
        if isinstance(other, AsyncDatabase):
            return self._astra_db == other._astra_db
        else:
            return False

    async def __aenter__(self) -> AsyncDatabase:
        return self

    async def __aexit__(
        self,
        exc_type: Optional[Type[BaseException]] = None,
        exc_value: Optional[BaseException] = None,
        traceback: Optional[TracebackType] = None,
    ) -> None:
        await self._astra_db.__aexit__(
            exc_type=exc_type,
            exc_value=exc_value,
            traceback=traceback,
        )

    def _copy(
        self,
        *,
        api_endpoint: Optional[str] = None,
        token: Optional[str] = None,
        namespace: Optional[str] = None,
        caller_name: Optional[str] = None,
        caller_version: Optional[str] = None,
        api_path: Optional[str] = None,
        api_version: Optional[str] = None,
    ) -> AsyncDatabase:
        return AsyncDatabase(
            api_endpoint=api_endpoint or self._astra_db.api_endpoint,
            token=token or self._astra_db.token,
            namespace=namespace or self._astra_db.namespace,
            caller_name=caller_name or self._astra_db.caller_name,
            caller_version=caller_version or self._astra_db.caller_version,
            api_path=api_path or self._astra_db.api_path,
            api_version=api_version or self._astra_db.api_version,
        )

    def with_options(
        self,
        *,
        namespace: Optional[str] = None,
        caller_name: Optional[str] = None,
        caller_version: Optional[str] = None,
    ) -> AsyncDatabase:
        """
        Create a clone of this database with some changed attributes.

        Args:
            namespace: this is the namespace all method calls will target, unless
                one is explicitly specified in the call. If no namespace is supplied
                when creating a Database, the name "default_namespace" is set.
            caller_name: name of the application, or framework, on behalf of which
                the Data API calls are performed. This ends up in the request user-agent.
            caller_version: version of the caller.

        Returns:
            a new `AsyncDatabase` instance.

        Example:
            >>> my_async_db_2 = my_async_db.with_options(
            ...     namespace="the_other_namespace",
            ...     caller_name="the_caller",
            ...     caller_version="0.1.0",
            ... )
        """

        return self._copy(
            namespace=namespace,
            caller_name=caller_name,
            caller_version=caller_version,
        )

    def to_sync(
        self,
        *,
        api_endpoint: Optional[str] = None,
        token: Optional[str] = None,
        namespace: Optional[str] = None,
        caller_name: Optional[str] = None,
        caller_version: Optional[str] = None,
        api_path: Optional[str] = None,
        api_version: Optional[str] = None,
    ) -> Database:
        """
        Create a (synchronous) Database from this one. Save for the arguments
        explicitly provided as overrides, everything else is kept identical
        to this database in the copy.

        Args:
            api_endpoint: the full "API Endpoint" string used to reach the Data API.
                Example: "https://<database_id>-<region>.apps.astra.datastax.com"
            token: an Access Token to the database. Example: "AstraCS:xyz..."
            namespace: this is the namespace all method calls will target, unless
                one is explicitly specified in the call. If no namespace is supplied
                when creating a Database, the name "default_namespace" is set.
            caller_name: name of the application, or framework, on behalf of which
                the Data API calls are performed. This ends up in the request user-agent.
            caller_version: version of the caller.
            api_path: path to append to the API Endpoint. In typical usage, this
                should be left to its default of "/api/json".
            api_version: version specifier to append to the API path. In typical
                usage, this should be left to its default of "v1".

        Returns:
            the new copy, a `Database` instance.

        Example:
            >>> my_sync_db = my_async_db.to_sync()
            >>> my_sync_db.list_collection_names()
            ['a_collection', 'another_collection']
        """

        return Database(
            api_endpoint=api_endpoint or self._astra_db.api_endpoint,
            token=token or self._astra_db.token,
            namespace=namespace or self._astra_db.namespace,
            caller_name=caller_name or self._astra_db.caller_name,
            caller_version=caller_version or self._astra_db.caller_version,
            api_path=api_path or self._astra_db.api_path,
            api_version=api_version or self._astra_db.api_version,
        )

    def set_caller(
        self,
        caller_name: Optional[str] = None,
        caller_version: Optional[str] = None,
    ) -> None:
        """
        Set a new identity for the application/framework on behalf of which
        the Data API calls are performed (the "caller").

        Args:
            caller_name: name of the application, or framework, on behalf of which
                the Data API calls are performed. This ends up in the request user-agent.
            caller_version: version of the caller.

        Example:
            >>> my_db.set_caller(caller_name="the_caller", caller_version="0.1.0")
        """

        self._astra_db.set_caller(
            caller_name=caller_name,
            caller_version=caller_version,
        )

    def info(self) -> DatabaseInfo:
        """
        Additional information on the database as a DatabaseInfo instance.

        Some of the returned properties are dynamic throughout the lifetime
        of the database (such as raw_info["keyspaces"]). For this reason,
        each invocation of this method triggers a new request to the DevOps API.

        Example:
            >>> my_async_db.info().region
            'eu-west-1'

            >>> my_async_db.info().raw_info['datacenters'][0]['dateCreated']
            '2023-01-30T12:34:56Z'

        Note:
            see the DatabaseInfo documentation for a caveat about the difference
            between the `region` and the `raw_info["region"]` attributes.
        """

        database_info = fetch_database_info(
            self._astra_db.api_endpoint,
            token=self._astra_db.token,
            namespace=self.namespace,
        )
        if database_info is not None:
            return database_info
        else:
            raise DevOpsAPIException(
                "Database is not in a supported environment for this operation."
            )

    @property
    def id(self) -> str:
        """
        The ID of this database.

        Example:
            >>> my_async_db.id
            '01234567-89ab-cdef-0123-456789abcdef'
        """

        parsed_api_endpoint = parse_api_endpoint(self._astra_db.api_endpoint)
        if parsed_api_endpoint is not None:
            return parsed_api_endpoint.database_id
        else:
            raise DevOpsAPIException(
                "Database is not in a supported environment for this operation."
            )

    def name(self) -> str:
        """
        The name of this database. Note that this bears no unicity guarantees.

        Calling this method the first time involves a request
        to the DevOps API (the resulting database name is then cached).
        See the `info()` method for more details.

        Example:
            >>> my_async_db.name()
            'the_application_database'
        """

        if self._name is None:
            self._name = self.info().name
        return self._name

    @property
    def namespace(self) -> str:
        """
        The namespace this database uses as target for all commands when
        no method-call-specific namespace is specified.

        Example:
            >>> my_async_db.namespace
            'the_keyspace'
        """

        return self._astra_db.namespace

    async def get_collection(
        self, name: str, *, namespace: Optional[str] = None
    ) -> AsyncCollection:
        """
        Spawn an `AsyncCollection` object instance representing a collection
        on this database.

        Creating an `AsyncCollection` instance does not have any effect on the
        actual state of the database: in other words, for the created
        `AsyncCollection` instance to be used meaningfully, the collection
        must exist already (for instance, it should have been created
        previously by calling the `create_collection` method).

        Args:
            name: the name of the collection.
            namespace: the namespace containing the collection. If no namespace
                is specified, the setting for this database is used.

        Returns:
            an `AsyncCollection` instance, representing the desired collection
                (but without any form of validation).

        Example:
            >>> async def count_docs(adb: AsyncDatabase, c_name: str) -> int:
            ...    async_col = await adb.get_collection(c_name)
            ...    return await async_col.count_documents({}, upper_bound=100)
            ...
            >>> asyncio.run(count_docs(my_async_db, "my_collection"))
            45

        Note: the attribute and indexing syntax forms achieve the same effect
            as this method, returning an AsyncCollection, albeit
            in a synchronous way. In other words, the following are equivalent:
                await my_async_db.get_collection("coll_name")
                my_async_db.coll_name
                my_async_db["coll_name"]
        """

        # lazy importing here against circular-import error
        from astrapy.collection import AsyncCollection

        _namespace = namespace or self._astra_db.namespace
        return AsyncCollection(self, name, namespace=_namespace)

    @recast_method_async
    async def create_collection(
        self,
        name: str,
        *,
        namespace: Optional[str] = None,
        dimension: Optional[int] = None,
        metric: Optional[str] = None,
        service: Optional[EmbeddingService] = None,
        indexing: Optional[Dict[str, Any]] = None,
        default_id_type: Optional[str] = None,
        additional_options: Optional[Dict[str, Any]] = None,
        check_exists: Optional[bool] = None,
        max_time_ms: Optional[int] = None,
    ) -> AsyncCollection:
        """
        Creates a collection on the database and return the AsyncCollection
        instance that represents it.

        This is a blocking operation: the method returns when the collection
        is ready to be used. As opposed to the `get_collection` instance,
        this method triggers causes the collection to be actually created on DB.

        Args:
            name: the name of the collection.
            namespace: the namespace where the collection is to be created.
                If not specified, the general setting for this database is used.
            dimension: for vector collections, the dimension of the vectors
                (i.e. the number of their components).
            metric: the similarity metric used for vector searches.
                Allowed values are `VectorMetric.DOT_PRODUCT`, `VectorMetric.EUCLIDEAN`
                or `VectorMetric.COSINE` (default).
            service: an EmbeddingService object describing a service for
                embedding computation.
            indexing: optional specification of the indexing options for
                the collection, in the form of a dictionary such as
                    {"deny": [...]}
                or
                    {"allow": [...]}
            default_id_type: this sets what type of IDs the API server will
                generate when inserting documents that do not specify their
                `_id` field explicitly. Can be set to any of the values
                `DefaultIdType.UUID`, `DefaultIdType.OBJECTID`,
                `DefaultIdType.UUIDV6`, `DefaultIdType.UUIDV7`,
                `DefaultIdType.DEFAULT`.
            additional_options: any further set of key-value pairs that will
                be added to the "options" part of the payload when sending
                the Data API command to create a collection.
            check_exists: whether to run an existence check for the collection
                name before attempting to create the collection:
                If check_exists is True, an error is raised when creating
                an existing collection.
                If it is False, the creation is attempted. In this case, for
                preexisting collections, the command will succeed or fail
                depending on whether the options match or not.
            max_time_ms: a timeout, in milliseconds, for the underlying HTTP request.

        Returns:
            an `AsyncCollection` instance, representing the newly-created collection.

        Example:
            >>> async def create_and_insert(adb: AsyncDatabase) -> Dict[str, Any]:
            ...     new_a_col = await adb.create_collection("my_v_col", dimension=3)
            ...     return await new_a_col.insert_one(
            ...         {"name": "the_row", "$vector": [0.4, 0.5, 0.7]}
            ...     )
            ...
            >>> asyncio.run(create_and_insert(my_async_db))
            InsertOneResult(raw_results=..., inserted_id='08f05ecf-...-...-...')

        Note:
            A collection is considered a vector collection if at least one of
            `dimension` or `service` are provided and not null. In that case,
            and only in that case, is `metric` an accepted parameter.
            Note, moreover, that if passing both these parameters, then
            the dimension must be compatible with the chosen service.
        """

        _validate_create_collection_options(
            dimension=dimension,
            metric=metric,
            service=service,
            indexing=indexing,
            default_id_type=default_id_type,
            additional_options=additional_options,
        )
        _options = {
            **(additional_options or {}),
            **({"indexing": indexing} if indexing else {}),
            **({"defaultId": {"type": default_id_type}} if default_id_type else {}),
        }

        if check_exists is None:
            _check_exists = True
        else:
            _check_exists = check_exists
        existing_names: List[str]
        if _check_exists:
            existing_names = await self.list_collection_names(
                namespace=namespace, max_time_ms=max_time_ms
            )
        else:
            existing_names = []
        driver_db = self._astra_db.copy(namespace=namespace)
        if name in existing_names:
            raise CollectionAlreadyExistsException(
                text=f"CollectionInvalid: collection {name} already exists",
                namespace=driver_db.namespace,
                collection_name=name,
            )

        service_dict: Optional[Dict[str, str]]
        if service is not None:
            service_dict = {
                "provider": service.provider,
                "modelName": service.model_name,
            }
        else:
            service_dict = None

        await driver_db.create_collection(
            name,
            options=_options,
            dimension=dimension,
            metric=metric,
            service_dict=service_dict,
            timeout_info=base_timeout_info(max_time_ms),
        )
        return await self.get_collection(name, namespace=namespace)

    @recast_method_async
    async def drop_collection(
        self,
        name_or_collection: Union[str, AsyncCollection],
        *,
        max_time_ms: Optional[int] = None,
    ) -> Dict[str, Any]:
        """
        Drop a collection from the database, along with all documents therein.

        Args:
            name_or_collection: either the name of a collection or
                an `AsyncCollection` instance.
            max_time_ms: a timeout, in milliseconds, for the underlying HTTP request.

        Returns:
            a dictionary in the form {"ok": 1} if the command succeeds.

        Example:
            >>> asyncio.run(my_async_db.list_collection_names())
            ['a_collection', 'my_v_col', 'another_col']
            >>> asyncio.run(my_async_db.drop_collection("my_v_col"))
            {'ok': 1}
            >>> asyncio.run(my_async_db.list_collection_names())
            ['a_collection', 'another_col']

        Note:
            when providing a collection name, it is assumed that the collection
            is to be found in the namespace set at database instance level.
        """

        # lazy importing here against circular-import error
        from astrapy.collection import AsyncCollection

        if isinstance(name_or_collection, AsyncCollection):
            _namespace = name_or_collection.namespace
            _name = name_or_collection.name
            dc_response = await self._astra_db.copy(
                namespace=_namespace
            ).delete_collection(
                _name,
                timeout_info=base_timeout_info(max_time_ms),
            )
            return dc_response.get("status", {})  # type: ignore[no-any-return]
        else:
            dc_response = await self._astra_db.delete_collection(
                name_or_collection,
                timeout_info=base_timeout_info(max_time_ms),
            )
            return dc_response.get("status", {})  # type: ignore[no-any-return]

    @recast_method_sync
    def list_collections(
        self,
        *,
        namespace: Optional[str] = None,
        max_time_ms: Optional[int] = None,
    ) -> AsyncCommandCursor[CollectionDescriptor]:
        """
        List all collections in a given namespace for this database.

        Args:
            namespace: the namespace to be inspected. If not specified,
                the general setting for this database is assumed.
            max_time_ms: a timeout, in milliseconds, for the underlying HTTP request.

        Returns:
            an `AsyncCommandCursor` to iterate over CollectionDescriptor instances,
            each corresponding to a collection.

        Example:
            >>> async def a_list_colls(adb: AsyncDatabase) -> None:
            ...     a_ccur = adb.list_collections()
            ...     print("* a_ccur:", a_ccur)
            ...     print("* list:", [coll async for coll in a_ccur])
            ...     async for coll in adb.list_collections():
            ...         print("* coll:", coll)
            ...
            >>> asyncio.run(a_list_colls(my_async_db))
            * a_ccur: <astrapy.cursors.AsyncCommandCursor object at ...>
            * list: [CollectionDescriptor(name='my_v_col', options=CollectionOptions())]
            * coll: CollectionDescriptor(name='my_v_col', options=CollectionOptions())
        """

        _client: AsyncAstraDB
        if namespace:
            _client = self._astra_db.copy(namespace=namespace)
        else:
            _client = self._astra_db
        gc_response = _client.to_sync().get_collections(
            options={"explain": True},
            timeout_info=base_timeout_info(max_time_ms),
        )
        if "collections" not in gc_response.get("status", {}):
            raise DataAPIFaultyResponseException(
                text="Faulty response from get_collections API command.",
                raw_response=gc_response,
            )
        else:
            # we know this is a list of dicts, to marshal into "descriptors"
            return AsyncCommandCursor(
                address=self._astra_db.base_url,
                items=[
                    CollectionDescriptor.from_dict(col_dict)
                    for col_dict in gc_response["status"]["collections"]
                ],
            )

    @recast_method_async
    async def list_collection_names(
        self,
        *,
        namespace: Optional[str] = None,
        max_time_ms: Optional[int] = None,
    ) -> List[str]:
        """
        List the names of all collections in a given namespace of this database.

        Args:
            namespace: the namespace to be inspected. If not specified,
                the general setting for this database is assumed.
            max_time_ms: a timeout, in milliseconds, for the underlying HTTP request.

        Returns:
            a list of the collection names as strings, in no particular order.

        Example:
            >>> asyncio.run(my_async_db.list_collection_names())
            ['a_collection', 'another_col']
        """

        gc_response = await self._astra_db.copy(namespace=namespace).get_collections(
            timeout_info=base_timeout_info(max_time_ms)
        )
        if "collections" not in gc_response.get("status", {}):
            raise DataAPIFaultyResponseException(
                text="Faulty response from get_collections API command.",
                raw_response=gc_response,
            )
        else:
            # we know this is a list of strings
            return gc_response["status"]["collections"]  # type: ignore[no-any-return]

    @recast_method_async
    async def command(
        self,
        body: Dict[str, Any],
        *,
        namespace: Optional[str] = None,
        collection_name: Optional[str] = None,
        max_time_ms: Optional[int] = None,
    ) -> Dict[str, Any]:
        """
        Send a POST request to the Data API for this database with
        an arbitrary, caller-provided payload.

        Args:
            body: a JSON-serializable dictionary, the payload of the request.
            namespace: the namespace to use. Requests always target a namespace:
                if not specified, the general setting for this database is assumed.
            collection_name: if provided, the collection name is appended at the end
                of the endpoint. In this way, this method allows collection-level
                arbitrary POST requests as well.
            max_time_ms: a timeout, in milliseconds, for the underlying HTTP request.

        Returns:
            a dictionary with the response of the HTTP request.

        Example:
            >>> asyncio.run(my_async_db.command({"findCollections": {}}))
            {'status': {'collections': ['my_coll']}}
            >>> asyncio.run(my_async_db.command(
            ...     {"countDocuments": {}},
            ...     collection_name="my_coll",
            ... )
            {'status': {'count': 123}}
        """

        if namespace:
            _client = self._astra_db.copy(namespace=namespace)
        else:
            _client = self._astra_db
        if collection_name:
            _collection = await _client.collection(collection_name)
            return await _collection.post_raw_request(
                body=body,
                timeout_info=base_timeout_info(max_time_ms),
            )
        else:
            return await _client.post_raw_request(
                body=body,
                timeout_info=base_timeout_info(max_time_ms),
            )

    def get_database_admin(
        self,
        *,
        token: Optional[str] = None,
        dev_ops_url: Optional[str] = None,
        dev_ops_api_version: Optional[str] = None,
    ) -> AstraDBDatabaseAdmin:
        """
        Return an AstraDBDatabaseAdmin object corresponding to this database, for
        use in admin tasks such as managing namespaces.

        Args:
            token: an access token with enough permission on the database to
                perform the desired tasks. If omitted (as it can generally be done),
                the token of this Database is used.
            dev_ops_url: in case of custom deployments, this can be used to specify
                the URL to the DevOps API, such as "https://api.astra.datastax.com".
                Generally it can be omitted. The environment (prod/dev/...) is
                determined from the API Endpoint.
            dev_ops_api_version: this can specify a custom version of the DevOps API
                (such as "v2"). Generally not needed.

        Returns:
            An AstraDBDatabaseAdmin instance targeting this database.

        Example:
            >>> my_db_admin = my_async_db.get_database_admin()
            >>> if "new_namespace" not in my_db_admin.list_namespaces():
            ...     my_db_admin.create_namespace("new_namespace")
            >>> my_db_admin.list_namespaces()
            ['default_keyspace', 'new_namespace']
        """

        # lazy importing here to avoid circular dependency
        from astrapy.admin import AstraDBDatabaseAdmin

        return AstraDBDatabaseAdmin.from_api_endpoint(
            api_endpoint=self._astra_db.api_endpoint,
            token=token or self._astra_db.token,
            caller_name=self._astra_db.caller_name,
            caller_version=self._astra_db.caller_version,
            dev_ops_url=dev_ops_url,
            dev_ops_api_version=dev_ops_api_version,
        )<|MERGE_RESOLUTION|>--- conflicted
+++ resolved
@@ -76,56 +76,6 @@
         )
 
 
-<<<<<<< HEAD
-def _recast_api_collection_dict(api_coll_dict: Dict[str, Any]) -> Dict[str, Any]:
-    from astrapy.collection import EmbeddingService
-
-    _name = api_coll_dict["name"]
-    _options = api_coll_dict.get("options") or {}
-    _v_options0 = _options.get("vector") or {}
-    _indexing = _options.get("indexing") or {}
-    _v_dimension = _v_options0.get("dimension")
-    _v_metric = _v_options0.get("metric")
-    _v_service_dict = _v_options0.get("service")
-    _default_id = _options.get("defaultId")
-    # defaultId may potentially in the future have other subfields than 'type':
-    if _default_id:
-        _default_id_type = _default_id.get("type")
-        _rest_default_id = {k: v for k, v in _default_id.items() if k != "type"}
-    else:
-        _default_id_type = None
-        _rest_default_id = None
-    _v_service: Optional[EmbeddingService]
-    if _v_service_dict is not None:
-        _v_service = EmbeddingService(
-            provider=_v_service_dict.get("provider", ""),
-            model_name=_v_service_dict.get("modelName", ""),
-        )
-    else:
-        _v_service = None
-    _additional_options = {
-        **{
-            k: v
-            for k, v in _options.items()
-            if k not in {"vector", "indexing", "defaultId"}
-        },
-        **({"defaultId": _rest_default_id} if _rest_default_id else {}),
-    }
-    recast_dict0 = {
-        "name": _name,
-        "dimension": _v_dimension,
-        "metric": _v_metric,
-        "service": _v_service,
-        "indexing": _indexing,
-        "default_id_type": _default_id_type,
-        "additional_options": _additional_options,
-    }
-    recast_dict = {k: v for k, v in recast_dict0.items() if v}
-    return recast_dict
-
-
-=======
->>>>>>> ff3933c2
 class Database:
     """
     A Data API database. This is the entry-point object for doing database-level

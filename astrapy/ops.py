# Copyright DataStax, Inc.
#
# Licensed under the Apache License, Version 2.0 (the "License");
# you may not use this file except in compliance with the License.
# You may obtain a copy of the License at
#
# http://www.apache.org/licenses/LICENSE-2.0
#
# Unless required by applicable law or agreed to in writing, software
# distributed under the License is distributed on an "AS IS" BASIS,
# WITHOUT WARRANTIES OR CONDITIONS OF ANY KIND, either express or implied.
# See the License for the specific language governing permissions and
# limitations under the License.

import logging
from typing import Any, cast, Dict, Optional

import httpx
from astrapy.exceptions import APIRequestHandler

<<<<<<< HEAD
from astrapy.utils import http_methods
from astrapy.defaults import DEFAULT_DEV_OPS_API_VERSION, DEFAULT_DEV_OPS_URL
=======
from astrapy.utils import make_request, http_methods
from astrapy.defaults import (
    DEFAULT_DEV_OPS_AUTH_HEADER,
    DEFAULT_DEV_OPS_API_VERSION,
    DEFAULT_DEV_OPS_URL,
)
>>>>>>> 3534094d
from astrapy.types import API_RESPONSE, OPS_API_RESPONSE


logger = logging.getLogger(__name__)


class AstraDBOps:
    # Initialize the shared httpx client as a class attribute
    client = httpx.Client()

    def __init__(
        self,
        token: str,
        dev_ops_url: Optional[str] = None,
        dev_ops_api_version: Optional[str] = None,
    ) -> None:
        dev_ops_url = (dev_ops_url or DEFAULT_DEV_OPS_URL).strip("/")
        dev_ops_api_version = (
            dev_ops_api_version or DEFAULT_DEV_OPS_API_VERSION
        ).strip("/")

        self.token = "Bearer " + token
        self.base_url = f"https://{dev_ops_url}/{dev_ops_api_version}"

    def _ops_request(
        self,
        method: str,
        path: str,
        options: Optional[Dict[str, Any]] = None,
        json_data: Optional[Dict[str, Any]] = None,
    ) -> httpx.Response:
        _options = {} if options is None else options

        request_handler = APIRequestHandler(
            client=self.client,
            base_url=self.base_url,
<<<<<<< HEAD
            auth_header="Authorization",
=======
            method=method,
            auth_header=DEFAULT_DEV_OPS_AUTH_HEADER,
>>>>>>> 3534094d
            token=self.token,
            method=method,
            path=path,
            json_data=json_data,
            url_params=_options,
        )

        response = request_handler.raw_request()

        return response

    def _json_ops_request(
        self,
        method: str,
        path: str,
        options: Optional[Dict[str, Any]] = None,
        json_data: Optional[Dict[str, Any]] = None,
    ) -> OPS_API_RESPONSE:
        _options = {} if options is None else options

        request_handler = APIRequestHandler(
            client=self.client,
            base_url=self.base_url,
            auth_header="Authorization",
            token=self.token,
            method=method,
            path=path,
            json_data=json_data,
            url_params=_options,
        )

        response = request_handler.request()

        return response

    def get_databases(
        self, options: Optional[Dict[str, Any]] = None
    ) -> OPS_API_RESPONSE:
        """
        Retrieve a list of databases.

        Args:
            options (dict, optional): Additional options for the request.

        Returns:
            list: a JSON list of dictionaries, one per database.
        """
        response = self._json_ops_request(
            method=http_methods.GET, path="/databases", options=options
        )

        return response

    def create_database(
        self, database_definition: Optional[Dict[str, Any]] = None
    ) -> Optional[Dict[str, str]]:
        """
        Create a new database.

        Args:
            database_definition (dict, optional): A dictionary defining the properties of the database to be created.

        Returns:
            dict: A dictionary containing the ID of the created database, or None if creation was unsuccessful.
        """
        r = self._ops_request(
            method=http_methods.POST, path="/databases", json_data=database_definition
        )

        if r.status_code == 201:
            return {"id": r.headers["Location"]}

        return None

    def terminate_database(self, database: str = "") -> Optional[str]:
        """
        Terminate an existing database.

        Args:
            database (str): The identifier of the database to terminate.

        Returns:
            str: The identifier of the terminated database, or None if termination was unsuccessful.
        """
        r = self._ops_request(
            method=http_methods.POST, path=f"/databases/{database}/terminate"
        )

        if r.status_code == 202:
            return database

        return None

    def get_database(
        self, database: str = "", options: Optional[Dict[str, Any]] = None
    ) -> API_RESPONSE:
        """
        Retrieve details of a specific database.

        Args:
            database (str): The identifier of the database to retrieve.
            options (dict, optional): Additional options for the request.

        Returns:
            dict: A JSON response containing the details of the specified database.
        """
        return cast(
            API_RESPONSE,
            self._json_ops_request(
                method=http_methods.GET,
                path=f"/databases/{database}",
                options=options,
            ),
        )

    def create_keyspace(self, database: str = "", keyspace: str = "") -> httpx.Response:
        """
        Create a keyspace in a specified database.

        Args:
            database (str): The identifier of the database where the keyspace will be created.
            keyspace (str): The name of the keyspace to create.

        Returns:
            requests.Response: The response object from the HTTP request.
        """
        return self._ops_request(
            method=http_methods.POST,
            path=f"/databases/{database}/keyspaces/{keyspace}",
        )

    def park_database(self, database: str = "") -> OPS_API_RESPONSE:
        """
        Park a specific database, making it inactive.

        Args:
            database (str): The identifier of the database to park.

        Returns:
            dict: The response from the server after parking the database.
        """
        return self._json_ops_request(
            method=http_methods.POST, path=f"/databases/{database}/park"
        )

    def unpark_database(self, database: str = "") -> OPS_API_RESPONSE:
        """
        Unpark a specific database, making it active again.

        Args:
            database (str): The identifier of the database to unpark.

        Returns:
            dict: The response from the server after unparking the database.
        """
        return self._json_ops_request(
            method=http_methods.POST, path=f"/databases/{database}/unpark"
        )

    def resize_database(
        self, database: str = "", options: Optional[Dict[str, Any]] = None
    ) -> OPS_API_RESPONSE:
        """
        Resize a specific database according to provided options.

        Args:
            database (str): The identifier of the database to resize.
            options (dict, optional): The specifications for the resize operation.

        Returns:
            dict: The response from the server after the resize operation.
        """
        return self._json_ops_request(
            method=http_methods.POST,
            path=f"/databases/{database}/resize",
            json_data=options,
        )

    def reset_database_password(
        self, database: str = "", options: Optional[Dict[str, Any]] = None
    ) -> OPS_API_RESPONSE:
        """
        Reset the password for a specific database.

        Args:
            database (str): The identifier of the database for which to reset the password.
            options (dict, optional): Additional options for the password reset.

        Returns:
            dict: The response from the server after resetting the password.
        """
        return self._json_ops_request(
            method=http_methods.POST,
            path=f"/databases/{database}/resetPassword",
            json_data=options,
        )

    def get_secure_bundle(self, database: str = "") -> OPS_API_RESPONSE:
        """
        Retrieve a secure bundle URL for a specific database.

        Args:
            database (str): The identifier of the database for which to get the secure bundle.

        Returns:
            dict: The secure bundle URL and related information.
        """
        return self._json_ops_request(
            method=http_methods.POST,
            path=f"/databases/{database}/secureBundleURL",
        )

    def get_datacenters(self, database: str = "") -> OPS_API_RESPONSE:
        """
        Get a list of datacenters associated with a specific database.

        Args:
            database (str): The identifier of the database for which to list datacenters.

        Returns:
            dict: A list of datacenters and their details.
        """
        return self._json_ops_request(
            method=http_methods.GET,
            path=f"/databases/{database}/datacenters",
        )

    def create_datacenter(
        self, database: str = "", options: Optional[Dict[str, Any]] = None
    ) -> OPS_API_RESPONSE:
        """
        Create a new datacenter for a specific database.

        Args:
            database (str): The identifier of the database for which to create the datacenter.
            options (dict, optional): Specifications for the new datacenter.

        Returns:
            dict: The response from the server after creating the datacenter.
        """
        return self._json_ops_request(
            method=http_methods.POST,
            path=f"/databases/{database}/datacenters",
            json_data=options,
        )

    def terminate_datacenter(
        self, database: str = "", datacenter: str = ""
    ) -> OPS_API_RESPONSE:
        """
        Terminate a specific datacenter in a database.

        Args:
            database (str): The identifier of the database containing the datacenter.
            datacenter (str): The identifier of the datacenter to terminate.

        Returns:
            dict: The response from the server after terminating the datacenter.
        """
        return self._json_ops_request(
            method=http_methods.POST,
            path=f"/databases/{database}/datacenters/{datacenter}/terminate",
        )

    def get_access_list(self, database: str = "") -> OPS_API_RESPONSE:
        """
        Retrieve the access list for a specific database.

        Args:
            database (str): The identifier of the database for which to get the access list.

        Returns:
            dict: The current access list for the database.
        """
        return self._json_ops_request(
            method=http_methods.GET,
            path=f"/databases/{database}/access-list",
        )

    def replace_access_list(
        self, database: str = "", access_list: Optional[Dict[str, Any]] = None
    ) -> OPS_API_RESPONSE:
        """
        Replace the entire access list for a specific database.

        Args:
            database (str): The identifier of the database for which to replace the access list.
            access_list (dict): The new access list to be set.

        Returns:
            dict: The response from the server after replacing the access list.
        """
        return self._json_ops_request(
            method=http_methods.PUT,
            path=f"/databases/{database}/access-list",
            json_data=access_list,
        )

    def update_access_list(
        self, database: str = "", access_list: Optional[Dict[str, Any]] = None
    ) -> OPS_API_RESPONSE:
        """
        Update the access list for a specific database.

        Args:
            database (str): The identifier of the database for which to update the access list.
            access_list (dict): The updates to be applied to the access list.

        Returns:
            dict: The response from the server after updating the access list.
        """
        return self._json_ops_request(
            method=http_methods.PATCH,
            path=f"/databases/{database}/access-list",
            json_data=access_list,
        )

    def add_access_list_address(
        self, database: str = "", address: Optional[Dict[str, Any]] = None
    ) -> OPS_API_RESPONSE:
        """
        Add a new address to the access list for a specific database.

        Args:
            database (str): The identifier of the database for which to add the address.
            address (dict): The address details to add to the access list.

        Returns:
            dict: The response from the server after adding the address.
        """
        return self._json_ops_request(
            method=http_methods.POST,
            path=f"/databases/{database}/access-list",
            json_data=address,
        )

    def delete_access_list(self, database: str = "") -> OPS_API_RESPONSE:
        """
        Delete the access list for a specific database.

        Args:
            database (str): The identifier of the database for which to delete the access list.

        Returns:
            dict: The response from the server after deleting the access list.
        """
        return self._json_ops_request(
            method=http_methods.DELETE,
            path=f"/databases/{database}/access-list",
        )

    def get_private_link(self, database: str = "") -> OPS_API_RESPONSE:
        """
        Retrieve the private link information for a specified database.

        Args:
            database (str): The identifier of the database.

        Returns:
            dict: The private link information for the database.
        """
        return self._json_ops_request(
            method=http_methods.GET,
            path=f"/organizations/clusters/{database}/private-link",
        )

    def get_datacenter_private_link(
        self, database: str = "", datacenter: str = ""
    ) -> OPS_API_RESPONSE:
        """
        Retrieve the private link information for a specific datacenter in a database.

        Args:
            database (str): The identifier of the database.
            datacenter (str): The identifier of the datacenter.

        Returns:
            dict: The private link information for the specified datacenter.
        """
        return self._json_ops_request(
            method=http_methods.GET,
            path=f"/organizations/clusters/{database}/datacenters/{datacenter}/private-link",
        )

    def create_datacenter_private_link(
        self,
        database: str = "",
        datacenter: str = "",
        private_link: Optional[Dict[str, Any]] = None,
    ) -> OPS_API_RESPONSE:
        """
        Create a private link for a specific datacenter in a database.

        Args:
            database (str): The identifier of the database.
            datacenter (str): The identifier of the datacenter.
            private_link (dict): The private link configuration details.

        Returns:
            dict: The response from the server after creating the private link.
        """
        return self._json_ops_request(
            method=http_methods.POST,
            path=f"/organizations/clusters/{database}/datacenters/{datacenter}/private-link",
            json_data=private_link,
        )

    def create_datacenter_endpoint(
        self,
        database: str = "",
        datacenter: str = "",
        endpoint: Optional[Dict[str, Any]] = None,
    ) -> OPS_API_RESPONSE:
        """
        Create an endpoint for a specific datacenter in a database.

        Args:
            database (str): The identifier of the database.
            datacenter (str): The identifier of the datacenter.
            endpoint (dict): The endpoint configuration details.

        Returns:
            dict: The response from the server after creating the endpoint.
        """
        return self._json_ops_request(
            method=http_methods.POST,
            path=f"/organizations/clusters/{database}/datacenters/{datacenter}/endpoint",
            json_data=endpoint,
        )

    def update_datacenter_endpoint(
        self, database: str = "", datacenter: str = "", endpoint: Dict[str, Any] = {}
    ) -> OPS_API_RESPONSE:
        """
        Update an existing endpoint for a specific datacenter in a database.

        Args:
            database (str): The identifier of the database.
            datacenter (str): The identifier of the datacenter.
            endpoint (dict): The updated endpoint configuration details.

        Returns:
            dict: The response from the server after updating the endpoint.
        """
        return self._json_ops_request(
            method=http_methods.PUT,
            path=f"/organizations/clusters/{database}/datacenters/{datacenter}/endpoints/{endpoint['id']}",
            json_data=endpoint,
        )

    def get_datacenter_endpoint(
        self, database: str = "", datacenter: str = "", endpoint: str = ""
    ) -> OPS_API_RESPONSE:
        """
        Retrieve information about a specific endpoint in a datacenter of a database.

        Args:
            database (str): The identifier of the database.
            datacenter (str): The identifier of the datacenter.
            endpoint (str): The identifier of the endpoint.

        Returns:
            dict: The endpoint information for the specified datacenter.
        """
        return self._json_ops_request(
            method=http_methods.GET,
            path=f"/organizations/clusters/{database}/datacenters/{datacenter}/endpoints/{endpoint}",
        )

    def delete_datacenter_endpoint(
        self, database: str = "", datacenter: str = "", endpoint: str = ""
    ) -> OPS_API_RESPONSE:
        """
        Delete a specific endpoint in a datacenter of a database.

        Args:
            database (str): The identifier of the database.
            datacenter (str): The identifier of the datacenter.
            endpoint (str): The identifier of the endpoint to delete.

        Returns:
            dict: The response from the server after deleting the endpoint.
        """
        return self._json_ops_request(
            method=http_methods.DELETE,
            path=f"/organizations/clusters/{database}/datacenters/{datacenter}/endpoints/{endpoint}",
        )

    def get_available_classic_regions(self) -> OPS_API_RESPONSE:
        """
        Retrieve a list of available classic regions.

        Returns:
            dict: A list of available classic regions.
        """
        return self._json_ops_request(method=http_methods.GET, path="/availableRegions")

    def get_available_regions(self) -> OPS_API_RESPONSE:
        """
        Retrieve a list of available regions for serverless deployment.

        Returns:
            dict: A list of available regions for serverless deployment.
        """
        return self._json_ops_request(
            method=http_methods.GET, path="/regions/serverless"
        )

    def get_roles(self) -> OPS_API_RESPONSE:
        """
        Retrieve a list of roles within the organization.

        Returns:
            dict: A list of roles within the organization.
        """
        return self._json_ops_request(
            method=http_methods.GET, path="/organizations/roles"
        )

    def create_role(
        self, role_definition: Optional[Dict[str, Any]] = None
    ) -> OPS_API_RESPONSE:
        """
        Create a new role within the organization.

        Args:
            role_definition (dict, optional): The definition of the role to be created.

        Returns:
            dict: The response from the server after creating the role.
        """
        return self._json_ops_request(
            method=http_methods.POST,
            path="/organizations/roles",
            json_data=role_definition,
        )

    def get_role(self, role: str = "") -> OPS_API_RESPONSE:
        """
        Retrieve details of a specific role within the organization.

        Args:
            role (str): The identifier of the role.

        Returns:
            dict: The details of the specified role.
        """
        return self._json_ops_request(
            method=http_methods.GET, path=f"/organizations/roles/{role}"
        )

    def update_role(
        self, role: str = "", role_definition: Optional[Dict[str, Any]] = None
    ) -> OPS_API_RESPONSE:
        """
        Update the definition of an existing role within the organization.

        Args:
            role (str): The identifier of the role to update.
            role_definition (dict, optional): The new definition of the role.

        Returns:
            dict: The response from the server after updating the role.
        """
        return self._json_ops_request(
            method=http_methods.PUT,
            path=f"/organizations/roles/{role}",
            json_data=role_definition,
        )

    def delete_role(self, role: str = "") -> OPS_API_RESPONSE:
        """
        Delete a specific role from the organization.

        Args:
            role (str): The identifier of the role to delete.

        Returns:
            dict: The response from the server after deleting the role.
        """
        return self._json_ops_request(
            method=http_methods.DELETE, path=f"/organizations/roles/{role}"
        )

    def invite_user(
        self, user_definition: Optional[Dict[str, Any]] = None
    ) -> OPS_API_RESPONSE:
        """
        Invite a new user to the organization.

        Args:
            user_definition (dict, optional): The definition of the user to be invited.

        Returns:
            dict: The response from the server after inviting the user.
        """
        return self._json_ops_request(
            method=http_methods.PUT,
            path="/organizations/users",
            json_data=user_definition,
        )

    def get_users(self) -> OPS_API_RESPONSE:
        """
        Retrieve a list of users within the organization.

        Returns:
            dict: A list of users within the organization.
        """
        return self._json_ops_request(
            method=http_methods.GET, path="/organizations/users"
        )

    def get_user(self, user: str = "") -> OPS_API_RESPONSE:
        """
        Retrieve details of a specific user within the organization.

        Args:
            user (str): The identifier of the user.

        Returns:
            dict: The details of the specified user.
        """
        return self._json_ops_request(
            method=http_methods.GET, path=f"/organizations/users/{user}"
        )

    def remove_user(self, user: str = "") -> OPS_API_RESPONSE:
        """
        Remove a user from the organization.

        Args:
            user (str): The identifier of the user to remove.

        Returns:
            dict: The response from the server after removing the user.
        """
        return self._json_ops_request(
            method=http_methods.DELETE, path=f"/organizations/users/{user}"
        )

    def update_user_roles(
        self, user: str = "", roles: Optional[Dict[str, Any]] = None
    ) -> OPS_API_RESPONSE:
        """
        Update the roles assigned to a specific user within the organization.

        Args:
            user (str): The identifier of the user.
            roles (list, optional): The list of new roles to assign to the user.

        Returns:
            dict: The response from the server after updating the user's roles.
        """
        return self._json_ops_request(
            method=http_methods.PUT,
            path=f"/organizations/users/{user}/roles",
            json_data=roles,
        )

    def get_clients(self) -> OPS_API_RESPONSE:
        """
        Retrieve a list of client IDs and secrets associated with the organization.

        Returns:
            dict: A list of client IDs and their associated secrets.
        """
        return self._json_ops_request(method=http_methods.GET, path="/clientIdSecrets")

    def create_token(self, roles: Optional[Dict[str, Any]] = None) -> OPS_API_RESPONSE:
        """
        Create a new token with specific roles.

        Args:
            roles (dict, optional): The roles to associate with the token:
                {"roles": ["<roleId>"]}

        Returns:
            dict: The response from the server after creating the token.
        """
        return self._json_ops_request(
            method=http_methods.POST,
            path="/clientIdSecrets",
            json_data=roles,
        )

    def delete_token(self, token: str = "") -> OPS_API_RESPONSE:
        """
        Delete a specific token.

        Args:
            token (str): The identifier of the token to delete.

        Returns:
            dict: The response from the server after deleting the token.
        """
        return self._json_ops_request(
            method=http_methods.DELETE, path=f"/clientIdSecret/{token}"
        )

    def get_organization(self) -> OPS_API_RESPONSE:
        """
        Retrieve details of the current organization.

        Returns:
            dict: The details of the organization.
        """
        return self._json_ops_request(method=http_methods.GET, path="/currentOrg")

    def get_access_lists(self) -> OPS_API_RESPONSE:
        """
        Retrieve a list of access lists for the organization.

        Returns:
            dict: A list of access lists.
        """
        return self._json_ops_request(method=http_methods.GET, path="/access-lists")

    def get_access_list_template(self) -> OPS_API_RESPONSE:
        """
        Retrieve a template for creating an access list.

        Returns:
            dict: An access list template.
        """
        return self._json_ops_request(
            method=http_methods.GET, path="/access-list/template"
        )

    def validate_access_list(self) -> OPS_API_RESPONSE:
        """
        Validate the configuration of the access list.

        Returns:
            dict: The validation result of the access list configuration.
        """
        return self._json_ops_request(
            method=http_methods.POST, path="/access-list/validate"
        )

    def get_private_links(self) -> OPS_API_RESPONSE:
        """
        Retrieve a list of private link connections for the organization.

        Returns:
            dict: A list of private link connections.
        """
        return self._json_ops_request(
            method=http_methods.GET, path="/organizations/private-link"
        )

    def get_streaming_providers(self) -> OPS_API_RESPONSE:
        """
        Retrieve a list of streaming service providers.

        Returns:
            dict: A list of available streaming service providers.
        """
        return self._json_ops_request(
            method=http_methods.GET, path="/streaming/providers"
        )

    def get_streaming_tenants(self) -> OPS_API_RESPONSE:
        """
        Retrieve a list of streaming tenants.

        Returns:
            dict: A list of streaming tenants and their details.
        """
        return self._json_ops_request(
            method=http_methods.GET, path="/streaming/tenants"
        )

    def create_streaming_tenant(
        self, tenant: Optional[Dict[str, Any]] = None
    ) -> OPS_API_RESPONSE:
        """
        Create a new streaming tenant.

        Args:
            tenant (dict, optional): The configuration details for the new streaming tenant.

        Returns:
            dict: The response from the server after creating the streaming tenant.
        """
        return self._json_ops_request(
            method=http_methods.POST,
            path="/streaming/tenants",
            json_data=tenant,
        )

    def delete_streaming_tenant(self, tenant: str = "", cluster: str = "") -> None:
        """
        Delete a specific streaming tenant from a cluster.

        Args:
            tenant (str): The identifier of the tenant to delete.
            cluster (str): The identifier of the cluster from which the tenant is to be deleted.

        Returns:
            dict: The response from the server after deleting the streaming tenant.
        """
        r = self._ops_request(
            method=http_methods.DELETE,
            path=f"/streaming/tenants/{tenant}/clusters/{cluster}",
        )

        if r.status_code == 202:  # 'Accepted'
            return None
        else:
            raise ValueError(r.text)

    def get_streaming_tenant(self, tenant: str = "") -> OPS_API_RESPONSE:
        """
        Retrieve information about the limits and usage of a specific streaming tenant.

        Args:
            tenant (str): The identifier of the streaming tenant.

        Returns:
            dict: Details of the specified streaming tenant, including limits and current usage.
        """
        return self._json_ops_request(
            method=http_methods.GET,
            path=f"/streaming/tenants/{tenant}/limits",
        )<|MERGE_RESOLUTION|>--- conflicted
+++ resolved
@@ -18,17 +18,12 @@
 import httpx
 from astrapy.exceptions import APIRequestHandler
 
-<<<<<<< HEAD
-from astrapy.utils import http_methods
-from astrapy.defaults import DEFAULT_DEV_OPS_API_VERSION, DEFAULT_DEV_OPS_URL
-=======
 from astrapy.utils import make_request, http_methods
 from astrapy.defaults import (
     DEFAULT_DEV_OPS_AUTH_HEADER,
     DEFAULT_DEV_OPS_API_VERSION,
     DEFAULT_DEV_OPS_URL,
 )
->>>>>>> 3534094d
 from astrapy.types import API_RESPONSE, OPS_API_RESPONSE
 
 
@@ -65,12 +60,8 @@
         request_handler = APIRequestHandler(
             client=self.client,
             base_url=self.base_url,
-<<<<<<< HEAD
-            auth_header="Authorization",
-=======
             method=method,
             auth_header=DEFAULT_DEV_OPS_AUTH_HEADER,
->>>>>>> 3534094d
             token=self.token,
             method=method,
             path=path,

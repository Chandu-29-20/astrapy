--- conflicted
+++ resolved
@@ -23,14 +23,6 @@
 
 
 class AstraDBOps:
-<<<<<<< HEAD
-    def __init__(self, token, dev_ops_url=None, auth_header="Authorization"):
-        dev_ops_url = dev_ops_url or DEFAULT_DEV_OPS_URL
-
-        self.token = "Bearer " + token
-        self.base_url = f"https://{dev_ops_url}{DEFAULT_DEV_OPS_PATH_PREFIX}"
-        self.auth_header = auth_header
-=======
     # Initialize the shared httpx client as a class attribute
     client = httpx.Client()
 
@@ -42,7 +34,7 @@
 
         self.token = "Bearer " + token
         self.base_url = f"https://{dev_ops_url}/{dev_ops_api_version}"
->>>>>>> b53b5c7c
+        self.auth_header = auth_header
 
     def _ops_request(self, method, path, options=None, json_data=None):
         options = {} if options is None else options
